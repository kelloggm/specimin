package org.checkerframework.specimin;

import com.github.javaparser.StaticJavaParser;
import com.github.javaparser.ast.ImportDeclaration;
import com.github.javaparser.ast.Node;
import com.github.javaparser.ast.NodeList;
import com.github.javaparser.ast.PackageDeclaration;
import com.github.javaparser.ast.body.ClassOrInterfaceDeclaration;
import com.github.javaparser.ast.body.ConstructorDeclaration;
import com.github.javaparser.ast.body.EnumConstantDeclaration;
import com.github.javaparser.ast.body.EnumDeclaration;
import com.github.javaparser.ast.body.FieldDeclaration;
import com.github.javaparser.ast.body.MethodDeclaration;
import com.github.javaparser.ast.body.Parameter;
import com.github.javaparser.ast.body.TypeDeclaration;
import com.github.javaparser.ast.body.VariableDeclarator;
import com.github.javaparser.ast.comments.Comment;
import com.github.javaparser.ast.expr.Expression;
import com.github.javaparser.ast.expr.FieldAccessExpr;
import com.github.javaparser.ast.expr.LambdaExpr;
import com.github.javaparser.ast.expr.MethodCallExpr;
import com.github.javaparser.ast.expr.NameExpr;
import com.github.javaparser.ast.expr.ObjectCreationExpr;
import com.github.javaparser.ast.expr.SimpleName;
import com.github.javaparser.ast.expr.SwitchExpr;
import com.github.javaparser.ast.expr.ThisExpr;
import com.github.javaparser.ast.stmt.BlockStmt;
import com.github.javaparser.ast.stmt.CatchClause;
import com.github.javaparser.ast.stmt.ExplicitConstructorInvocationStmt;
import com.github.javaparser.ast.stmt.ForEachStmt;
import com.github.javaparser.ast.stmt.ForStmt;
import com.github.javaparser.ast.stmt.IfStmt;
import com.github.javaparser.ast.stmt.ReturnStmt;
import com.github.javaparser.ast.stmt.Statement;
import com.github.javaparser.ast.stmt.SwitchEntry;
import com.github.javaparser.ast.stmt.TryStmt;
import com.github.javaparser.ast.stmt.WhileStmt;
import com.github.javaparser.ast.type.ClassOrInterfaceType;
import com.github.javaparser.ast.type.ReferenceType;
import com.github.javaparser.ast.type.Type;
import com.github.javaparser.ast.type.TypeParameter;
import com.github.javaparser.ast.visitor.ModifierVisitor;
import com.github.javaparser.ast.visitor.Visitable;
import com.github.javaparser.resolution.UnsolvedSymbolException;
import com.github.javaparser.resolution.declarations.ResolvedMethodDeclaration;
import com.github.javaparser.resolution.declarations.ResolvedReferenceTypeDeclaration;
import com.github.javaparser.resolution.declarations.ResolvedTypeParameterDeclaration;
import com.github.javaparser.resolution.declarations.ResolvedValueDeclaration;
import com.github.javaparser.resolution.types.ResolvedLambdaConstraintType;
import com.github.javaparser.resolution.types.ResolvedReferenceType;
import com.github.javaparser.resolution.types.ResolvedType;
import com.github.javaparser.resolution.types.ResolvedTypeVariable;
import com.github.javaparser.symbolsolver.resolution.typesolvers.JarTypeSolver;
import com.github.javaparser.utils.Pair;
import com.google.common.base.Ascii;
import com.google.common.base.Splitter;
import java.io.BufferedWriter;
import java.io.FileWriter;
import java.io.IOException;
import java.nio.charset.StandardCharsets;
import java.nio.file.Files;
import java.nio.file.Path;
import java.nio.file.Paths;
import java.util.ArrayDeque;
import java.util.ArrayList;
import java.util.Collection;
import java.util.Collections;
import java.util.HashMap;
import java.util.HashSet;
import java.util.Iterator;
import java.util.List;
import java.util.Locale;
import java.util.Map;
import java.util.Optional;
import java.util.Set;
import java.util.stream.Collectors;
import org.checkerframework.checker.nullness.qual.Nullable;
import org.checkerframework.checker.signature.qual.ClassGetSimpleName;
import org.checkerframework.checker.signature.qual.DotSeparatedIdentifiers;
import org.checkerframework.checker.signature.qual.FullyQualifiedName;

/**
 * The visitor for the preliminary phase of Specimin. This visitor goes through the input files,
 * notices all the methods, fields, and types belonging to classes not in the source codes, and
 * creates synthetic versions of those symbols. This preliminary step helps to prevent
 * UnsolvedSymbolException errors for the next phases.
 *
 * <p>Note: To comprehend this visitor quickly, it is recommended to start by reading all the visit
 * methods.
 */
public class UnsolvedSymbolVisitor extends ModifierVisitor<Void> {

  /**
   * Flag for whether or not to print debugging output. Should always be false except when you are
   * actively debugging.
   */
  private static final boolean DEBUG = false;

  /**
   * This map associates class names with their respective superclasses. The keys in this map
   * represent the classes of the currently visited file. Due to the potential presence of inner
   * classes, there may be multiple pairs of class and superclass entries in this map. This map can
   * also be empty if there are no superclasses other than java.lang.Object involved in the
   * currently visited file.
   */
  private final Map<String, @ClassGetSimpleName String> classAndItsParent = new HashMap<>();

  /** The package of this class */
  private String currentPackage = "";

  /** The symbol table to keep track of local variables in the current input file */
  private final ArrayDeque<Set<String>> localVariables = new ArrayDeque<Set<String>>();

  /** The symbol table for type variables. A type variable is mapped to the list of its bounds. */
  private final ArrayDeque<Map<String, NodeList<ClassOrInterfaceType>>> typeVariables =
      new ArrayDeque<>();

  /** The simple name of the class currently visited */
  private @ClassGetSimpleName String className = "";

  /**
   * This map will map the name of variables in the current class and its corresponding declaration
   */
  private final Map<String, String> variablesAndDeclaration = new HashMap<>();

  /**
   * Based on the method declarations in the current class, this map will map the name of the
   * methods with their corresponding return types
   */
  private final Map<String, @ClassGetSimpleName String> methodAndReturnType = new HashMap<>();

  /** List of classes not in the source codes */
  private final Set<UnsolvedClassOrInterface> missingClass = new HashSet<>();

  /** The same as the root being used in SpeciminRunner */
  private final String rootDirectory;

  /**
   * This instance maps the name of the return type of a synthetic method with the synthetic class
   * of that method
   */
  private final Map<String, UnsolvedClassOrInterface> syntheticMethodReturnTypeAndClass =
      new HashMap<>();

  /**
   * This instance maps the name of a synthetic type with the class where there is a field declared
   * with that type
   */
  private final Map<String, UnsolvedClassOrInterface> syntheticTypeAndClass = new HashMap<>();

  /**
   * This is to check if the current synthetic files are enough to prevent UnsolvedSymbolException
   * or we still need more.
   */
  private boolean gotException;

  /**
   * The list of classes that have been created. We use this list to delete all the temporary
   * synthetic classes when Specimin finishes its run
   */
  private final Set<Path> createdClass = new HashSet<>();

  /**
   * List of fully-qualified names of classes that are directly imported (i.e., without the use of a
   * wildcard import statement.)
   */
  private List<String> importStatement = new ArrayList<>();

  /** The packages that were imported via wildcard ("*") imports. */
  private final List<String> wildcardImports = new ArrayList<>(1);

  /** This map the classes in the compilation unit with the related package */
  private final Map<String, String> classAndPackageMap = new HashMap<>();

  /** This set has fully-qualified class names that come from jar files input */
  private final Set<@FullyQualifiedName String> classesFromJar = new HashSet<>();

  /**
   * This set has the fully-qualfied name of the synthetic return types created by this instance of
   * UnsolvedSymbolVisitor
   */
  private final Set<String> syntheticReturnTypes = new HashSet<>();

  /**
   * This set has all the name of synthetic types created by this visitor. These types represent the
   * type of fields in the parent class of the current class.
   */
  private final Set<String> syntheticTypes = new HashSet<>();

  /**
   * A mapping of field name to the name of the class currently being visited and its inner classes
   */
  private Map<String, @ClassGetSimpleName String> fieldNameToClassNameMap = new HashMap<>();

  /**
   * The fully-qualified name of each Java class in the original codebase mapped to the
   * corresponding Java file.
   */
  private Map<String, Path> existingClassesToFilePath;

  /**
   * Mapping of statically imported members where keys are the imported members and values are their
   * corresponding classes.
   */
  private final Map<String, @FullyQualifiedName String> staticImportedMembersMap = new HashMap<>();

  /** New files that should be added to the list of target files for the next iteration. */
  private final Set<String> addedTargetFiles = new HashSet<>();

  /** Stores the sets of method declarations in the currently visiting classes. */
  private final ArrayDeque<Set<MethodDeclaration>> declaredMethod = new ArrayDeque<>();

  /** Maps the name of a class to the list of unsolved interface that it implements. */
  private final Map<@ClassGetSimpleName String, List<@ClassGetSimpleName String>>
      classToItsUnsolvedInterface = new HashMap<>();

  /**
   * List of signatures of target methods as specified by users. All signatures have spaces removed
   * for ease of comparison.
   */
  private final Set<String> targetMethodsSignatures;

  /** List of signatures of target fields as specified by users. */
  private final Set<String> targetFieldsSignatures;

  /**
   * Fields and methods that could be called inside the target methods. We call them potential-used
   * because the usage check is simply based on the simple names of those members.
   */
  private final Set<String> potentialUsedMembers = new HashSet<>();

  /**
   * Check whether the visitor is inside the declaration of a target method or field. Symbols inside
   * the declarations of target members will be solved if they have one of the following types:
   * ClassOrInterfaceType, Parameters, VariableDeclarator, MethodCallExpr, FieldAccessExpr,
   * ExplicitConstructorInvocationStmt, NameExpr, MethodDeclaration, and ObjectCreationExpr.
   */
  private boolean insideTargetMember = false;

  /**
   * Check whether the visitor is inside the declaration of a member that could be used by the
   * target methods. Symbols inside the declarations of potentially-used members will be solved if
   * they have one of the following types: ClassOrInterfaceType, Parameters, and VariableDeclarator.
   */
  private boolean insidePotentialUsedMember = false;

  /** The qualified name of the current class. */
  private String currentClassQualifiedName = "";

  /**
   * Indicating whether the visitor is currently visiting the parameter part of a catch block (i.e.,
   * the "(...)" segment within a catch(...){...} clause).
   */
  private boolean isInsideCatchBlockParameter = false;

  /**
   * Create a new UnsolvedSymbolVisitor instance
   *
   * @param rootDirectory the root directory of the input files
   * @param existingClassesToFilePath The fully-qualified name of each Java class in the original
   *     codebase mapped to the corresponding Java file.
   * @param targetMethodsSignatures the list of signatures of target methods as specified by the
   *     user.
   * @param targetFieldsSignature the list of signatures of target fields as specified by the user.
   */
  public UnsolvedSymbolVisitor(
      String rootDirectory,
      Map<String, Path> existingClassesToFilePath,
      List<String> targetMethodsSignatures,
      List<String> targetFieldsSignature) {
    this.rootDirectory = rootDirectory;
    this.gotException = true;
    this.existingClassesToFilePath = existingClassesToFilePath;
    this.targetMethodsSignatures = new HashSet<>();
    for (String methodSignature : targetMethodsSignatures) {
      this.targetMethodsSignatures.add(methodSignature.replaceAll("\\s", ""));
    }
    this.targetFieldsSignatures = new HashSet<>();
    this.targetFieldsSignatures.addAll(targetFieldsSignature);
  }

  /**
   * Set importStatement equals to the list of import statements from the current compilation unit.
   * Also update the classAndPackageMap based on this new list.
   *
   * @param listOfImports NodeList of import statements from the compilation unit
   */
  public void setImportStatement(NodeList<ImportDeclaration> listOfImports) {
    List<String> currentImportList = new ArrayList<>();
    for (ImportDeclaration importStatement : listOfImports) {
      String importAsString = importStatement.getNameAsString();
      currentImportList.add(importAsString);
    }
    this.importStatement = currentImportList;
    this.setclassAndPackageMap();
  }

  /**
   * This method sets the value of classesFromJar based on the known class of jar type solvers
   *
   * @param jarPaths a list of path of jar files
   */
  public void setClassesFromJar(List<String> jarPaths) {
    for (String path : jarPaths) {
      try {
        classesFromJar.addAll(new JarTypeSolver(path).getKnownClasses());
      } catch (Exception e) {
        throw new RuntimeException(e);
      }
    }
  }

  /**
   * This method sets the classAndPackageMap. This method is called in the method
   * setImportStatement, as classAndPackageMap and importStatements should always be in sync.
   */
  private void setclassAndPackageMap() {
    for (String importStatement : this.importStatement) {
      List<String> importParts = Splitter.on('.').splitToList(importStatement);
      if (importParts.size() > 0) {
        String className = importParts.get(importParts.size() - 1);
        String packageName = importStatement.replace("." + className, "");
        if (!"*".equals(className)) {
          this.classAndPackageMap.put(className, packageName);
        }
      }
    }
  }

  /**
   * This method sets up the value of fieldsAndItsClass by using the result obtained from
   * FieldDeclarationsVisitor
   *
   * @param fieldNameToClassNameMap the value of fieldsAndItsClass from FieldDeclarationsVisitor
   */
  public void setFieldNameToClassNameMap(
      Map<String, @ClassGetSimpleName String> fieldNameToClassNameMap) {
    this.fieldNameToClassNameMap = fieldNameToClassNameMap;
  }

  /**
   * Get the collection of superclasses. Due to the potential presence of inner classes, this method
   * returns a collection, as there can be multiple superclasses involved in a single file.
   *
   * @return the collection of superclasses
   */
  public Collection<@ClassGetSimpleName String> getSuperClass() {
    return classAndItsParent.values();
  }

  /**
   * Get the names of members that could be used by the target methods.
   *
   * @return a copy of potentialUsedMembers.
   */
  public Set<String> getPotentialUsedMembers() {
    Set<String> copyOfPotentialUsedMembers = new HashSet<>();
    copyOfPotentialUsedMembers.addAll(potentialUsedMembers);
    return copyOfPotentialUsedMembers;
  }

  /**
   * Return the set of synthetic classes created by the UnsolvedSymbolVisitor in the form of a set
   * of strings.
   *
   * @return the set of created synthetic classes represented as a set of strings.
   */
  public Set<String> getSyntheticClassesAsAStringSet() {
    Set<String> syntheticClassesAsString = new HashSet<>();
    for (UnsolvedClassOrInterface syntheticClass : missingClass) {
      syntheticClassesAsString.add(syntheticClass.toString());
    }
    return syntheticClassesAsString;
  }

  /**
   * Get the value of gotException
   *
   * @return gotException the value of gotException
   */
  public boolean gettingException() {
    return gotException;
  }

  /**
   * Get the classes that have been created by the current iteration of the visitor.
   *
   * @return createdClass the Set of Path of classes that have beenc created
   */
  public Set<Path> getCreatedClass() {
    return createdClass;
  }

  /**
   * Set gotException to false. This method is to be used at the beginning of each iteration of the
   * visitor.
   */
  public void setExceptionToFalse() {
    gotException = false;
  }

  /**
   * Get the set of target files that should be added for the next iteration.
   *
   * @return a copy of addedTargetFiles.
   */
  public Set<String> getAddedTargetFiles() {
    Set<String> copyOfTargetFiles = new HashSet<>();
    copyOfTargetFiles.addAll(addedTargetFiles);
    return copyOfTargetFiles;
  }

  @Override
  public Node visit(ImportDeclaration decl, Void arg) {
    /*
     * This method visits an import declaration in the currently visiting CompilationUnit and update the content of wildCardImports and staticImportedMembersMap accordingly.
     */

    if (decl.isAsterisk()) {
      wildcardImports.add(decl.getNameAsString());
    }
    if (decl.isStatic()) {
      String name = decl.getNameAsString();
      @SuppressWarnings(
          "signature") // since this is from an import statement, this is a fully qualified class
      // name
      @FullyQualifiedName String className = name.substring(0, name.lastIndexOf("."));
      String elementName = name.replace(className + ".", "");
      staticImportedMembersMap.put(elementName, className);
    }
    return super.visit(decl, arg);
  }

  @Override
  public Visitable visit(PackageDeclaration node, Void arg) {
    this.currentPackage = node.getNameAsString();
    return super.visit(node, arg);
  }

  /**
   * Maintains the data structures of this class (like the {@link #className}, {@link
   * #currentClassQualifiedName}, {@link #addedTargetFiles}, etc.) based on a class, interface, or
   * enum declaration. Call this method before calling super.visit().
   *
   * @param decl the class, interface, or enum declaration
   */
  private void maintainDataStructuresPreSuper(TypeDeclaration<?> decl) {
    SimpleName nodeName = decl.getName();
    className = nodeName.asString();
    if (decl.isNestedType()) {
      this.currentClassQualifiedName += "." + decl.getName().asString();
    } else if (!JavaParserUtil.isLocalClassDecl(decl)) {
      // the purpose of keeping track of class name is to recognize the signatures of target
      // methods. Since we don't take methods inside local classes as target methods, we don't need
      // to keep track of class name in this case.
      this.currentClassQualifiedName = decl.getFullyQualifiedName().orElseThrow();
    }
    if (decl.isEnumDeclaration()) {
      // Enums cannot extend other classes (they always extend Enum) and cannot have type
      // parameters, o it's not necessary to do any maintenance on the data structures that
      // track superclasses or type parameters in the enum case (only implemented interfaces).
      NodeList<ClassOrInterfaceType> implementedTypes =
          decl.asEnumDeclaration().getImplementedTypes();
      updateForExtendedAndImplementedTypes(implementedTypes, implementedTypes, false);
    } else if (decl.isClassOrInterfaceDeclaration()) {
      ClassOrInterfaceDeclaration asClassOrInterface = decl.asClassOrInterfaceDeclaration();

      // Maintenance of type parameters
      addTypeVariableScope(asClassOrInterface.getTypeParameters());

      // Maintenance of superclasses and implemented/extended classes.
      if (asClassOrInterface.getExtendedTypes().isNonEmpty()) {
        // note that since Specimin does not have access to the classpaths of the project, all the
        // unsolved methods related to inheritance will be placed in the parent class, even if there
        // is a grandparent class and so forth.
        SimpleName superClassSimpleName = asClassOrInterface.getExtendedTypes().get(0).getName();
        classAndItsParent.put(className, superClassSimpleName.asString());
      }
      NodeList<ClassOrInterfaceType> implementedTypes = asClassOrInterface.getImplementedTypes();
      // Not sure why getExtendedTypes return a list, since a class can only extends at most one
      // class in Java.
      NodeList<ClassOrInterfaceType> extendedAndImplementedTypes =
          asClassOrInterface.getExtendedTypes();
      extendedAndImplementedTypes.addAll(implementedTypes);
      updateForExtendedAndImplementedTypes(
          extendedAndImplementedTypes, implementedTypes, asClassOrInterface.isInterface());
    } else {
      throw new RuntimeException(
          "unexpected type of declaration; expected a class, interface, or enum: " + decl);
    }
    declaredMethod.addFirst(new HashSet<>(decl.getMethods()));
  }

  /**
   * Maintains the data structures of this class (like the {@link #className}, {@link
   * #currentClassQualifiedName}, {@link #addedTargetFiles}, etc.) based on a class, interface, or
   * enum declaration. Call this method after calling super.visit().
   *
   * @param decl the class, interface, or enum declaration
   */
  private void maintainDataStructuresPostSuper(TypeDeclaration<?> decl) {
    if (decl.isClassOrInterfaceDeclaration()) {
      // Enums don't have type variables, so no scope for them is created
      // when entering an enum.
      typeVariables.removeFirst();
    }

    declaredMethod.removeFirst();
    if (decl.isNestedType()) {
      this.currentClassQualifiedName =
          this.currentClassQualifiedName.substring(
              0, this.currentClassQualifiedName.lastIndexOf('.'));
    } else if (!JavaParserUtil.isLocalClassDecl(decl)) {
      this.currentClassQualifiedName = "";
    }
  }

  @Override
  public Visitable visit(EnumDeclaration node, Void arg) {
    maintainDataStructuresPreSuper(node);
    Visitable result = super.visit(node, arg);
    maintainDataStructuresPostSuper(node);
    return result;
  }

  @Override
  public Visitable visit(ClassOrInterfaceDeclaration node, Void arg) {
    maintainDataStructuresPreSuper(node);
    Visitable result = super.visit(node, arg);
    maintainDataStructuresPostSuper(node);
    return result;
  }

  /**
   * Updates the list of classes/interfaces to keep based on the extends/implements clauses of a
   * class, interface, or enum. Does not side effect its arguments, so it's safe to pass the same
   * value for the first two arguments (e.g., if this is an enum, which cannot extend anything).
   *
   * @param extendedAndImplementedTypes the list of extended and implemented classes/interfaces
   * @param implementedTypes the list of implemented interfaces
   * @param isAnInterface is the node whose extends/implements clauses are being considered an
   *     interface
   */
  private void updateForExtendedAndImplementedTypes(
      NodeList<ClassOrInterfaceType> extendedAndImplementedTypes,
      NodeList<ClassOrInterfaceType> implementedTypes,
      boolean isAnInterface) {
    for (ClassOrInterfaceType implementedOrExtended : extendedAndImplementedTypes) {
      String qualifiedName = getQualifiedNameForClassOrInterfaceType(implementedOrExtended);
      if (classfileIsInOriginalCodebase(qualifiedName)) {
        // add the source codes of the interface or the super class to the list of target files so
        // that UnsolvedSymbolVisitor can solve symbols for that class if needed.
        String filePath = qualifiedNameToFilePath(qualifiedName);
        if (!addedTargetFiles.contains(filePath)) {
          // strictly speaking, there is no exception here. But we set gotException to true so that
          // UnsolvedSymbolVisitor will run at least one more iteration to visit the newly added
          // file.
          gotException();
        }
        addedTargetFiles.add(filePath);
      } else {
        try {
          implementedOrExtended.resolve();
          continue;
        }
        // IllegalArgumentException is thrown when implementedOrExtended has a generic type.
        catch (UnsolvedSymbolException | IllegalArgumentException e) {
          // this extended/implemented type is an interface if it is in the declaration of an
          // interface, or if it is used with the "implements" keyword.
          boolean typeIsAnInterface =
              isAnInterface || implementedTypes.contains(implementedOrExtended);
          if (typeIsAnInterface) {
            solveSymbolsForClassOrInterfaceType(implementedOrExtended, true);
            @SuppressWarnings(
                "signature") // an empty array list is not a list of @ClassGetSimpleName, but since
            // we will add typeName to that list right after the initialization,
            // this code is correct.
            List<@ClassGetSimpleName String> interfaceName =
                classToItsUnsolvedInterface.computeIfAbsent(className, k -> new ArrayList<>());
            interfaceName.add(implementedOrExtended.getName().asString());
          } else {
            solveSymbolsForClassOrInterfaceType(implementedOrExtended, false);
          }
        }
      }
    }
  }

  @Override
  public Visitable visit(ExplicitConstructorInvocationStmt node, Void arg) {
    /*
     * This methods create synthetic classes for unsolved explicit constructor invocation, such as super(). We only solve the invocation after all of its arguments have been solved.
     */
    if (node.isThis()) {
      return super.visit(node, arg);
    }
    if (!insideTargetMember) {
      return super.visit(node, arg);
    }
    if (!canSolveArguments(node.getArguments())) {
      // wait for the next run of UnsolvedSymbolVisitor
      return super.visit(node, arg);
    }

    try {
      // check if the symbol is solvable. If it is, then there's no need to create a synthetic file.
      node.resolve().getQualifiedSignature();
      return super.visit(node, arg);
    } catch (Exception e) {
      NodeList<Expression> arguments = node.getArguments();
      String pkgName = getPackageFromClassName(getParentClass(className));
      List<String> argList = getArgumentTypesImpl(arguments, pkgName);
      UnsolvedMethod constructorMethod = new UnsolvedMethod(getParentClass(className), "", argList);
      // if the parent class can not be found in the import statements, Specimin assumes it is in
      // the same package as the child class.
      UnsolvedClassOrInterface superClass =
          new UnsolvedClassOrInterface(getParentClass(className), pkgName);
      superClass.addMethod(constructorMethod);
      updateMissingClass(superClass);
      return super.visit(node, arg);
    }
  }

  @Override
  public Visitable visit(ForStmt node, Void p) {
    HashSet<String> currentLocalVariables = new HashSet<>();
    localVariables.addFirst(currentLocalVariables);
    Visitable result = super.visit(node, p);
    localVariables.removeFirst();
    return result;
  }

  @Override
  @SuppressWarnings("nullness:override")
  public @Nullable Visitable visit(IfStmt n, Void arg) {
    /*
     * This method is a copy from the original visit(IfStmt, Void) from JavaParser. We add additional codes here to update the set of local variables.
     */
    HashSet<String> localVarInCon = new HashSet<>();
    localVariables.addFirst(localVarInCon);
    Expression condition = (Expression) n.getCondition().accept(this, arg);
    localVariables.removeFirst();
    localVarInCon = new HashSet<>();
    localVariables.addFirst(localVarInCon);
    Statement elseStmt = n.getElseStmt().map(s -> (Statement) s.accept(this, arg)).orElse(null);
    localVariables.removeFirst();
    localVarInCon = new HashSet<>();
    localVariables.addFirst(localVarInCon);
    Statement thenStmt = (Statement) n.getThenStmt().accept(this, arg);
    localVariables.removeFirst();
    if (condition == null || thenStmt == null) {
      return null;
    }
    n.setCondition(condition);
    n.setElseStmt(elseStmt);
    n.setThenStmt(thenStmt);
    return n;
  }

  @Override
  public Visitable visit(WhileStmt node, Void p) {
    HashSet<String> currentLocalVariables = new HashSet<>();
    localVariables.addFirst(currentLocalVariables);
    Visitable result = super.visit(node, p);
    localVariables.removeFirst();
    return result;
  }

  @Override
  public Visitable visit(ForEachStmt node, Void p) {
    HashSet<String> currentLocalVariables = new HashSet<>();
    localVariables.addFirst(currentLocalVariables);
    String loopVarName = node.getVariableDeclarator().getNameAsString();
    currentLocalVariables.add(loopVarName);
    Visitable result = super.visit(node, p);
    localVariables.removeFirst();
    return result;
  }

  @Override
  public Visitable visit(SwitchExpr node, Void p) {
    HashSet<String> currentLocalVariables = new HashSet<>();
    localVariables.addFirst(currentLocalVariables);
    Visitable result = super.visit(node, p);
    localVariables.removeFirst();
    return result;
  }

  @Override
  public Visitable visit(SwitchEntry node, Void p) {
    HashSet<String> currentLocalVariables = new HashSet<>();
    localVariables.addFirst(currentLocalVariables);
    Visitable result = super.visit(node, p);
    localVariables.removeFirst();
    return result;
  }

  @Override
  public Visitable visit(TryStmt node, Void p) {
    HashSet<String> currentLocalVariables = new HashSet<>();
    localVariables.addFirst(currentLocalVariables);
    Visitable result = super.visit(node, p);
    localVariables.removeFirst();
    return result;
  }

  @Override
  @SuppressWarnings("nullness")
  // This method returns a nullable result, and "comment" can be null for the phrase
  // node.setComment(comment).
  // These are the codes from JavaParser, so we optimistically assume that these lines are safe.
  public Visitable visit(CatchClause node, Void arg) {
    /*
     * This method is a copy from the visit(CatchClause, Void) method of JavaParser. We extend it to update the set of local variables and the flag isInsideCatchBlockParameter
     */
    HashSet<String> currentLocalVariables = new HashSet<>();
    currentLocalVariables.add(node.getParameter().getNameAsString());
    localVariables.addFirst(currentLocalVariables);
    BlockStmt body = (BlockStmt) node.getBody().accept(this, arg);
    // There can not be a parameter list inside a parameter list, hence we don't need a temporary
    // local variable like in the case of insideTargetMethod.
    isInsideCatchBlockParameter = true;
    Parameter parameter = (Parameter) node.getParameter().accept(this, arg);
    isInsideCatchBlockParameter = false;
    Comment comment = node.getComment().map(s -> (Comment) s.accept(this, arg)).orElse(null);
    if (body == null || parameter == null) {
      localVariables.removeFirst();
      return null;
    }
    node.setBody(body);
    node.setParameter(parameter);
    node.setComment(comment);
    localVariables.removeFirst();
    return node;
  }

  @Override
  public Visitable visit(BlockStmt node, Void p) {
    HashSet<String> currentLocalVariables = new HashSet<>();
    localVariables.addFirst(currentLocalVariables);
    Visitable result = super.visit(node, p);
    localVariables.removeFirst();
    return result;
  }

  @Override
  public Visitable visit(LambdaExpr node, Void p) {
    boolean noLocalScope = localVariables.isEmpty();
    if (noLocalScope) {
      localVariables.addFirst(new HashSet<>());
    }
    // add the parameters to the local variable map
    // Note that lambdas DO NOT CREATE A NEW SCOPE
    // (why? ask whoever designed the feature...)
    for (Parameter lambdaParam : node.getParameters()) {
      localVariables.getFirst().add(lambdaParam.getNameAsString());
    }

    Visitable result = super.visit(node, p);

    // then remove them
    if (noLocalScope) {
      localVariables.removeFirst();
    } else {
      for (Parameter lambdaParam : node.getParameters()) {
        localVariables.getFirst().remove(lambdaParam.getNameAsString());
      }
    }
    return result;
  }

  @Override
  public Visitable visit(VariableDeclarator decl, Void p) {
    boolean oldInsidePotentialUsedMember = insidePotentialUsedMember;
    // This part is to update the symbol table.
    boolean isAField =
        decl.getParentNode().isPresent()
            && (decl.getParentNode().get() instanceof FieldDeclaration);
    if (!isAField) {
      Set<String> currentListOfLocals = localVariables.peek();
      if (currentListOfLocals == null) {
        throw new RuntimeException("tried to add a variable without a scope available: " + decl);
      }
      currentListOfLocals.add(decl.getNameAsString());
    }
    if (potentialUsedMembers.contains(decl.getName().asString())) {
      insidePotentialUsedMember = true;
    }
    if (!insideTargetMember && !insidePotentialUsedMember) {
      return super.visit(decl, p);
    }

    // This part is to create synthetic class for the type of decl if needed.
    Type declType = decl.getType();
    if (declType.isVarType()) {
      // nothing to do here. A var type could never be solved.
      Visitable result = super.visit(decl, p);
      insidePotentialUsedMember = oldInsidePotentialUsedMember;
      return result;
    }
    try {
      declType.resolve();
    } catch (UnsolvedSymbolException | UnsupportedOperationException e) {
      String typeAsString = declType.asString();
      List<String> elements = Splitter.onPattern("\\.").splitToList(typeAsString);
      // There could be three cases here: a type variable, a fully-qualified class name, or a simple
      // class name.
      // This is the fully-qualified case.
      if (elements.size() > 1) {
        int typeParamIndex = typeAsString.indexOf('<');
        int typeParamCount = -1;
        if (typeParamIndex != -1) {
          ClassOrInterfaceType asType = StaticJavaParser.parseClassOrInterfaceType(typeAsString);
          typeParamCount = asType.getTypeArguments().get().size();
          typeAsString = typeAsString.substring(0, typeParamIndex);
        }

        @SuppressWarnings(
            "signature") // since this type is in a fully-qualified form, or we make it
        // fully-qualified
        @FullyQualifiedName String qualifiedTypeName =
            typeAsString.contains(".")
                ? typeAsString
                : getPackageFromClassName(typeAsString) + "." + typeAsString;
        UnsolvedClassOrInterface unsolved =
            getSimpleSyntheticClassFromFullyQualifiedName(qualifiedTypeName);
        if (typeParamCount != -1) {
          unsolved.setNumberOfTypeVariables(typeParamCount);
        }
        updateMissingClass(unsolved);
      } else if (isTypeVar(typeAsString)) {
        // Nothing to do in this case, but we need to skip creating an unsolved class.
      }
      // Handles the case where the type is a simple class name. Two sub-cases are considered: 1.
      // The class is included among the import statements. 2. The class is not included in the
      // import statements but is in the same directory as the input class. The first sub-case is
      // addressed by the visit method for ImportDeclaration.
      else if (!classAndPackageMap.containsKey(typeAsString)) {
        @SuppressWarnings("signature") // since this is the simple name case
        @ClassGetSimpleName String className = typeAsString;
        String packageName = getPackageFromClassName(className);
        UnsolvedClassOrInterface newClass = new UnsolvedClassOrInterface(className, packageName);
        updateMissingClass(newClass);
      }
    }
    Visitable result = super.visit(decl, p);
    insidePotentialUsedMember = oldInsidePotentialUsedMember;
    return result;
  }

  @Override
  public Visitable visit(NameExpr node, Void arg) {
    if (!insideTargetMember) {
      return super.visit(node, arg);
    }
    String name = node.getNameAsString();
    if (fieldNameToClassNameMap.containsKey(name)) {
      potentialUsedMembers.add(name);
      if (!canBeSolved(node)) {
        gotException();
      } else {
        // check if all the type parameters are resolved.
        ResolvedType nameExprType = node.resolve().getType();
        if (nameExprType.isReferenceType()) {
          ResolvedReferenceType nameExprReferenceType = nameExprType.asReferenceType();
          nameExprReferenceType.getAllAncestors();
          if (!hasResolvedTypeParameters(nameExprReferenceType)) {
            gotException();
          }
        }
      }
      return super.visit(node, arg);
    }
    // this condition checks if this NameExpr is a statically imported field
    else if (staticImportedMembersMap.containsKey(name)) {
      try {
        node.resolve();
      } catch (UnsolvedSymbolException e) {
        @FullyQualifiedName String className = staticImportedMembersMap.get(name);
        String fullyQualifiedFieldSignature = className + "." + name;
        updateClassSetWithQualifiedFieldSignature(fullyQualifiedFieldSignature, true, true);
        return super.visit(node, arg);
      }
    }
    // This method explicitly handles NameExpr instances that represent fields of classes but are
    // not explicitly shown in the code. For example, if "number" is a field of a class, then
    // "return number;" is an expression that this method will address. If the NameExpr instance is
    // not a field of any class, or if it is a field of a class but is explicitly referenced, such
    // as "Math.number," we handle it in other visit methods.
    if (!canBeSolved(node)) {
      Optional<Node> parentNode = node.getParentNode();
      // we take care of MethodCallExpr and FieldAccessExpr cases in other visit methods
      if (parentNode.isEmpty()
          || !(parentNode.get() instanceof MethodCallExpr
              || parentNode.get() instanceof FieldAccessExpr)) {
        if (!isALocalVar(name)) {
          updateSyntheticClassForSuperCall(node);
        }
      }
    }
    return super.visit(node, arg);
  }

  @Override
  public Visitable visit(FieldDeclaration node, Void arg) {
    for (VariableDeclarator var : node.getVariables()) {
      String variableName = var.getNameAsString();
      String variableType = node.getElementType().asString();
      Optional<Expression> potentialValue = var.getInitializer();
      String variableDeclaration = variableType + " " + variableName;
      if (potentialValue.isPresent()) {
        String variableValue = potentialValue.get().toString();
        variableDeclaration += " = " + variableValue;
      } else {
        variableDeclaration =
            this.setInitialValueForVariableDeclaration(variableType, variableDeclaration);
      }
      variablesAndDeclaration.put(variableName, variableDeclaration);

      if (targetFieldsSignatures.contains(
          currentClassQualifiedName + "#" + var.getNameAsString())) {
        boolean oldInsideTargetMember = insideTargetMember;
        insideTargetMember = true;
        Visitable result = super.visit(node, arg);
        insideTargetMember = oldInsideTargetMember;
        return result;
      }
    }
    return super.visit(node, arg);
  }

  @Override
  public Visitable visit(ConstructorDeclaration node, Void arg) {
    String methodQualifiedSignature =
        this.currentClassQualifiedName
            + "#"
            + TargetMethodFinderVisitor.removeMethodReturnTypeAndAnnotations(
                node.getDeclarationAsString(false, false, false));
    boolean oldInsideTargetMember = insideTargetMember;
    if (targetMethodsSignatures.contains(methodQualifiedSignature.replace("\\s", ""))) {
      insideTargetMember = true;
    }
    addTypeVariableScope(node.getTypeParameters());
    Visitable result = super.visit(node, arg);
    typeVariables.removeFirst();
    insideTargetMember = oldInsideTargetMember;
    return result;
  }

  @SuppressWarnings(
      "nullness:return") // return type is not used, and we need to avoid calling super.visit()
  @Override
  public Visitable visit(MethodDeclaration node, Void arg) {
    String methodQualifiedSignature =
        this.currentClassQualifiedName
            + "#"
            + TargetMethodFinderVisitor.removeMethodReturnTypeAndAnnotations(
                node.getDeclarationAsString(false, false, false));
    String methodSimpleName = node.getName().asString();
    if (targetMethodsSignatures.contains(methodQualifiedSignature.replaceAll("\\s", ""))) {
      boolean oldInsideTargetMember = insideTargetMember;
      insideTargetMember = true;
      Visitable result = processMethodDeclaration(node);
      insideTargetMember = oldInsideTargetMember;
      return result;
    } else if (potentialUsedMembers.contains(methodSimpleName)) {
      boolean oldInsidePotentialUsedMember = insidePotentialUsedMember;
      insidePotentialUsedMember = true;
      Visitable result = processMethodDeclaration(node);
      insidePotentialUsedMember = oldInsidePotentialUsedMember;
      return result;
    } else if (insideTargetMember) {
      return processMethodDeclaration(node);
    } else {
      // Do not call super.visit(): this method is definitely unused by the targets, and so
      // there's no reason to solve its symbols. Furthermore, doing so may lead to data
      // structure corruption (e.g., of type variables), since processMethodDeclaration,
      // which does data structure management, will not be called.
      return null;
    }
  }

  @Override
  public Visitable visit(FieldAccessExpr node, Void p) {
    if (!insideTargetMember) {
      return super.visit(node, p);
    }
    potentialUsedMembers.add(node.getNameAsString());
    boolean canBeSolved = canBeSolved(node);
    if (isASuperCall(node) && !canBeSolved) {
      updateSyntheticClassForSuperCall(node);
    } else if (updatedAddedTargetFilesForPotentialEnum(node)) {
      return super.visit(node, p);
    } else if (canBeSolved) {
      return super.visit(node, p);
    } else if (isAQualifiedFieldSignature(node.toString())) {
      updateClassSetWithQualifiedFieldSignature(node.toString(), true, false);
    } else if (unsolvedFieldCalledByASimpleClassName(node)) {
      String simpleClassName = node.getScope().toString();
      String fullyQualifiedCall = getPackageFromClassName(simpleClassName) + "." + node;
      updateClassSetWithQualifiedFieldSignature(fullyQualifiedCall, true, false);
    } else if (canBeSolved(node.getScope())) {
      // check if this unsolved field belongs to a synthetic class.
      if (!belongsToARealClassFile(node)) {
        updateSyntheticClassWithNonStaticFields(node);
      } else {
        // since we have checked whether node.getScope() can be solved, this call is safe.
        addedTargetFiles.add(
            qualifiedNameToFilePath(
                node.getScope().calculateResolvedType().asReferenceType().getQualifiedName()));
      }
    }

    try {
      node.resolve();
    } catch (UnsolvedSymbolException | UnsupportedOperationException e) {
      // for a qualified name field access such as org.sample.MyClass.field, org.sample will also be
      // considered FieldAccessExpr.
      if (isAClassPath(node.getScope().toString())) {
        gotException();
      }
    }
    return super.visit(node, p);
  }

  @Override
  public Visitable visit(MethodCallExpr method, Void p) {
    /*
     * There's a specific order in which we resolve symbols for a method call.
     * We ensure that the caller and its parameters are resolved before solving the method itself.
     * For instance, in a method call like a.b(c, d, e,...), we solve a, c, d, e,... before resolving b.
     */
    if (!insideTargetMember) {
      return super.visit(method, p);
    }
    potentialUsedMembers.add(method.getName().asString());
    if (canBeSolved(method) && isFromAJarFile(method)) {
      updateClassesFromJarSourcesForMethodCall(method);
      return super.visit(method, p);
    }
    // we will wait for the next run to solve this method call
    if (!canSolveArguments(method.getArguments())) {
      return super.visit(method, p);
    }
    if (isASuperCall(method) && !canBeSolved(method)) {
      updateSyntheticClassForSuperCall(method);
      return super.visit(method, p);
    }
    if (isAnUnsolvedStaticMethodCalledByAQualifiedClassName(method)) {
      updateClassSetWithStaticMethodCall(method);
    } else if (unsolvedAndCalledByASimpleClassName(method)) {
      updateClassSetWithStaticMethodCall(method);
    } else if (calledByAnIncompleteClass(method)) {
      /*
       * Note that the body here assumes that the method is not static. This assumption is safe since we have isAnUnsolvedStaticMethodCalledByAQualifiedClassName(method) and unsolvedAndCalledByASimpleClassName(method) before this condition.
       */
      String qualifiedNameOfIncompleteClass = getIncompleteClass(method);
      if (classfileIsInOriginalCodebase(qualifiedNameOfIncompleteClass)) {
        addedTargetFiles.add(qualifiedNameToFilePath(qualifiedNameOfIncompleteClass));
      } else {
        @ClassGetSimpleName String incompleteClassName = fullyQualifiedToSimple(qualifiedNameOfIncompleteClass);
        updateUnsolvedClassOrInterfaceWithMethod(method, incompleteClassName, "", false);
      }
    } else if (staticImportedMembersMap.containsKey(method.getNameAsString())) {
      String methodName = method.getNameAsString();
      @FullyQualifiedName String className = staticImportedMembersMap.get(methodName);
      String methodFullyQualifiedCall = className + "." + methodName;
      String pkgName = className.substring(0, className.lastIndexOf('.'));
      // everything inside the (...) will be trimmed
      updateClassSetWithQualifiedStaticMethodCall(
          methodFullyQualifiedCall + "()", getArgumentTypesFromMethodCall(method, pkgName));
    } else if (haveNoScopeOrCallByThisKeyword(method)) {
      // in this case, the method must be declared inside the interface or the superclass that the
      // current class extends/implements.
      if (!declaredInCurrentClass(method)) {
        if (classToItsUnsolvedInterface.containsKey(className)) {
          List<@ClassGetSimpleName String> relevantInterfaces =
              classToItsUnsolvedInterface.get(className);
          // Since these are unsolved interfaces, we have no ideas which one of them contains the
          // signature for the current method, thus we will put the signature in the last interface.
          String unsolvedInterface = relevantInterfaces.get(relevantInterfaces.size() - 1);
          updateUnsolvedClassOrInterfaceWithMethod(method, unsolvedInterface, "", true);
        } else if (classAndItsParent.containsKey(className)) {
          String parentName = classAndItsParent.get(className);
          updateUnsolvedClassOrInterfaceWithMethod(method, parentName, "", false);
        }
      }
    }

    // Though this structure looks a bit silly, it is intentional
    // that these 4 calls to getException() produce different stacktraces,
    // which is very helpful for debugging infinite loops.
    if (!canBeSolved(method)) {
      gotException();
    } else if (calledByAnUnsolvedSymbol(method)) {
      gotException();
    } else if (calledByAnIncompleteClass(method)) {
      gotException();
    } else if (isAnUnsolvedStaticMethodCalledByAQualifiedClassName(method)) {
      gotException();
    }
    return super.visit(method, p);
  }

  @Override
  public Visitable visit(EnumConstantDeclaration expr, Void p) {
    // this is a bit hacky, but we don't remove any enum constant declarations if they are ever
    // used, so it's safer to just preserve anything that they use by pretending that we're inside a
    // target method.
    boolean oldInsideTargetMember = insideTargetMember;
    insideTargetMember = true;
    Visitable result = super.visit(expr, p);
    insideTargetMember = oldInsideTargetMember;
    return result;
  }

  @Override
  public Visitable visit(ClassOrInterfaceType typeExpr, Void p) {
    // Workaround for a JavaParser bug: When a type is referenced using its fully-qualified name,
    // like
    // com.example.Dog dog, JavaParser considers its package components (com and com.example) as
    // types, too. This issue happens even when the source file of the Dog class is present in the
    // codebase.
    if (!isCapital(typeExpr.getName().asString())) {
      return super.visit(typeExpr, p);
    }
    if (!typeExpr.isReferenceType()) {
      return super.visit(typeExpr, p);
    }
    // type belonging to a class declaration will be handled by the visit method for
    // ClassOrInterfaceDeclaration
    if (typeExpr.getParentNode().get() instanceof ClassOrInterfaceDeclaration) {
      return super.visit(typeExpr, p);
    }
    if (!insideTargetMember && !insidePotentialUsedMember) {
      return super.visit(typeExpr, p);
    }
    if (isTypeVar(typeExpr.getName().asString())) {
      updateSyntheticClassesForTypeVar(typeExpr);
      return super.visit(typeExpr, p);
    }
    if (updateTargetFilesListForExistingClassWithInheritance(typeExpr)) {
      return super.visit(typeExpr, p);
    }
    try {
      // resolve() checks whether this type is resolved. getAllAncestor() checks whether this type
      // extends or implements a resolved class/interface.
      JavaParserUtil.classOrInterfaceTypeToResolvedReferenceType(typeExpr).getAllAncestors();
      return super.visit(typeExpr, p);
    }
    /*
     * 1. If the class file is in the codebase but extends/implements a class/interface not in the codebase, we got UnsolvedSymbolException.
     * 2. If the class file is not in the codebase yet, we also got UnsolvedSymbolException.
     * 3. If the class file is not in the codebase and used by an anonymous class, we got UnsupportedOperationException.
     * 4. If the class file is in the codebase but the type variables are missing, we got IllegalArgumentException.
     */
    catch (UnsolvedSymbolException | UnsupportedOperationException | IllegalArgumentException e) {
      // this is for case 1. By adding the class file to the list of target files,
      // UnsolvedSymbolVisitor will take care of the unsolved extension in its next iteration.
      String qualifiedName =
          getPackageFromClassName(typeExpr.getNameAsString()) + "." + typeExpr.getNameAsString();
      if (classfileIsInOriginalCodebase(qualifiedName)) {
        addedTargetFiles.add(qualifiedNameToFilePath(qualifiedName));
        gotException();
        return super.visit(typeExpr, p);
      }

      // below is for other three cases.

      // This method only updates type variables for unsolved classes. Other problems causing a
      // class to be unsolved will be fixed by other methods.
      String typeRawName = typeExpr.getElementType().asString();
      if (typeExpr.getTypeArguments().isPresent()) {
        // remove type arguments
        typeRawName = typeRawName.substring(0, typeRawName.indexOf("<"));
      }

      if (isTypeVar(typeRawName)) {
        // If the type name itself is an in-scope type variable, just return without attempting
        // to create a missing class.
        return super.visit(typeExpr, p);
      }
      solveSymbolsForClassOrInterfaceType(typeExpr, false);
      gotException();
    }
    return super.visit(typeExpr, p);
  }

  @Override
  public Visitable visit(ObjectCreationExpr newExpr, Void p) {
    String oldClassName = className;
    if (!insideTargetMember) {
      if (newExpr.getAnonymousClassBody().isPresent()) {
        // Need to do data structure maintenance
        className = newExpr.getType().getName().asString();
      }
      Visitable result = super.visit(newExpr, p);
      className = oldClassName;
      return result;
    }
    // Cannot be newExpr.getTypeAsString(), because that will include type variables,
    // which is undesirable.
    String type = newExpr.getType().getNameAsString();
    if (canBeSolved(newExpr)) {
      if (isFromAJarFile(newExpr)) {
        updateClassesFromJarSourcesForObjectCreation(newExpr);
      }
      if (newExpr.getAnonymousClassBody().isPresent()) {
        // Need to do data structure maintenance
        className = newExpr.getType().getName().asString();
      }
      Visitable result = super.visit(newExpr, p);
      className = oldClassName;
      return result;
    }
    gotException();
    /*
     * For an unresolved object creation, the arguments are resolved first before the expression itself is resolved.
     */
    try {
      List<String> argumentsCreation =
          getArgumentTypesFromObjectCreation(newExpr, getPackageFromClassName(type));
      UnsolvedMethod creationMethod = new UnsolvedMethod("", type, argumentsCreation);
      updateUnsolvedClassWithClassName(type, false, false, creationMethod);
    } catch (Exception q) {
      // The exception originates from the call to getArgumentTypesFromObjectCreation within the try
      // block, indicating unresolved parameters in this object creation.
    }
    if (newExpr.getAnonymousClassBody().isPresent()) {
      // Need to do data structure maintenance
      className = newExpr.getType().getName().asString();
    }
    Visitable result = super.visit(newExpr, p);
    className = oldClassName;
    return result;
  }

  /**
   * Converts a qualified class name into a relative file path. Angle brackets for type variables
   * are permitted in the input.
   *
   * @param qualifiedName The qualified name of the class.
   * @return The relative file path corresponding to the qualified name.
   */
  public String qualifiedNameToFilePath(String qualifiedName) {
    if (!existingClassesToFilePath.containsKey(qualifiedName)) {
      throw new RuntimeException(
          "qualifiedNameToFilePath only works for classes in the original directory");
    }
    Path absoluteFilePath = existingClassesToFilePath.get(qualifiedName);
    // theoretically rootDirectory should already be absolute as stated in README.
    Path absoluteRootDirectory = Paths.get(rootDirectory).toAbsolutePath();
    return absoluteRootDirectory.relativize(absoluteFilePath).toString();
  }

  /**
   * Updates the list of added target files based on a FieldAccessExpr if it represents an enum
   * constant.
   *
   * @param expr the FieldAccessExpr potentially representing an Enum constant.
   * @return true if the update was successful, false otherwise.
   */
  public boolean updatedAddedTargetFilesForPotentialEnum(FieldAccessExpr expr) {
    ResolvedValueDeclaration resolved;
    try {
      resolved = expr.resolve();
    } catch (UnsolvedSymbolException | UnsupportedOperationException e) {
      return false;
    }
    if (resolved.isEnumConstant()) {
      String filePathName = qualifiedNameToFilePath(resolved.getType().describe());
      if (!addedTargetFiles.contains(filePathName)) {
        gotException();
        addedTargetFiles.add(filePathName);
        return true;
      }
    }
    return false;
  }

  /**
   * Given a ResolvedReferenceType, this method checks if all of the type parameters of that type
   * are resolved.
   *
   * @param resolvedReferenceType a resolved reference type
   * @return true if resolvedReferenceType has no unresolved type parameters.
   */
  public boolean hasResolvedTypeParameters(ResolvedReferenceType resolvedReferenceType) {
    for (Pair<ResolvedTypeParameterDeclaration, ResolvedType> typeParameter :
        resolvedReferenceType.getTypeParametersMap()) {
      ResolvedType parameterType = typeParameter.b;
      if (parameterType.isReferenceType()) {
        try {
          // check if parameterType extends any unresolved type.
          parameterType.asReferenceType().getAllAncestors();
        } catch (UnsolvedSymbolException e) {
          return false;
        }
      }
    }
    return true;
  }

  /**
   * Given a method call, this method checks if that method call is declared in the currently
   * visiting class.
   *
   * @param method the method call to be checked
   * @return true if method is declared in the current clases
   */
  public boolean declaredInCurrentClass(MethodCallExpr method) {
    for (Set<MethodDeclaration> methodDeclarationSet : declaredMethod) {
      for (MethodDeclaration methodDeclared : methodDeclarationSet) {
        if (!methodDeclared.getName().asString().equals(method.getName().asString())) {
          continue;
        }
        List<String> methodTypesOfArguments = getArgumentTypesFromMethodCall(method, null);
        NodeList<Parameter> methodDeclaredParameters = methodDeclared.getParameters();
        List<String> methodDeclaredTypesOfParameters = new ArrayList<>();
        for (Parameter parameter : methodDeclaredParameters) {
          try {
            if (isTypeVar(parameter.getTypeAsString())) {
              methodDeclaredTypesOfParameters.add(parameter.getTypeAsString());
            } else {
              ResolvedType parameterTypeResolved = parameter.getType().resolve();
              if (parameterTypeResolved.isPrimitive()) {
                methodDeclaredTypesOfParameters.add(parameterTypeResolved.asPrimitive().name());
              } else if (parameterTypeResolved.isReferenceType()) {
                methodDeclaredTypesOfParameters.add(
                    parameterTypeResolved.asReferenceType().getQualifiedName());
              }
            }
          } catch (UnsolvedSymbolException e) {
            // UnsolvedSymbolVisitor will not create any synthetic class at this iteration.
            return false;
          }
        }
        if (methodDeclaredTypesOfParameters.equals(methodTypesOfArguments)) {
          return true;
        }
      }
    }
    return false;
  }

  /**
   * Resolves symbols for a given ClassOrInterfaceType instance, including its type variables if
   * present.
   *
   * @param typeExpr The ClassOrInterfaceType instance to resolve symbols for.
   */
  private void solveSymbolsForClassOrInterfaceType(
      ClassOrInterfaceType typeExpr, boolean isAnInterface) {
    Optional<NodeList<Type>> typeArguments = typeExpr.getTypeArguments();
    UnsolvedClassOrInterface classToUpdate;
    int numberOfArguments = 0;
    String typeRawName = typeExpr.getElementType().asString();
    Set<String> preferredTypeVariables = new HashSet<>();
    if (typeArguments.isPresent()) {
      numberOfArguments = typeArguments.get().size();
      for (Type typeArgument : typeArguments.get()) {
        String typeArgStandardForm = typeArgument.toString();
        if (typeArgStandardForm.contains("@")) {
          // Remove annotations
          List<String> split = List.of(typeArgStandardForm.split("\\s"));
          typeArgStandardForm =
              split.stream().filter(s -> !s.startsWith("@")).collect(Collectors.joining(" "));
        }
        if (typeArgStandardForm.startsWith("? extends ")) {
          // there are 10 characters in "? extends ". The idea here is that users sometimes need
          // to add a wildcard to annotate a typevar - so "V" might be expressed as "@X ? extends
          // V".
          typeArgStandardForm = typeArgStandardForm.substring(10);
        }
        if (isTypeVar(typeArgStandardForm)) {
          preferredTypeVariables.add(typeArgStandardForm);
        } else if (typeArgument.isClassOrInterfaceType()) {
          // If the type argument is not a type variable, then
          // it must be a class/interface/etc. Try solving for it.
          // If that fails, create a synthetic class, just as we
          // would for something directly extended.
          try {
            typeArgument.resolve();
          } catch (UnsolvedSymbolException e) {
            // Assumption: type arguments are not interfaces. This isn't really true, but
            // Specimin doesn't have a way to know because the type argument context doesn't
            // tell us if this type is an interface or not.
            solveSymbolsForClassOrInterfaceType(typeArgument.asClassOrInterfaceType(), false);
          }
        }
      }
      if (!preferredTypeVariables.isEmpty() && preferredTypeVariables.size() != numberOfArguments) {
        throw new RuntimeException(
            "Numbers of type variables are not matching! "
                + preferredTypeVariables
                + " but expected "
                + numberOfArguments
                + " because the type arguments are: "
                + typeArguments.get()
                + " and the in-scope type variables are: "
                + typeVariables);
      }
      // without any type argument
      typeRawName = typeRawName.substring(0, typeRawName.indexOf("<"));
    }

    String packageName, className;
    if (isAClassPath(typeRawName)) {
      // Two cases: this could be either an Outer.Inner pair or it could
      // be a fully-qualified name. If it's an Outer.Inner pair, we identify
      // that via the heuristic that there are only two elements if we split on
      // the dot and that the whole string is capital
      if (typeRawName.indexOf('.') == typeRawName.lastIndexOf('.') && isCapital(typeRawName)) {
        className = typeRawName;
        packageName = getPackageFromClassName(typeRawName.substring(0, typeRawName.indexOf('.')));
      } else {
        packageName = typeRawName.substring(0, typeRawName.lastIndexOf("."));
        className = typeRawName.substring(typeRawName.lastIndexOf(".") + 1);
      }
    } else {
      className = typeRawName;
      packageName = getPackageFromClassName(className);
    }
<<<<<<< HEAD

    if (isTypeVar(className)) {
      // don't create synthetic classes for in-scope type variables
      return;
    }

    classToUpdate = new UnsolvedClassOrInterface(className, packageName, false, isAnInterface);
=======
    classToUpdate =
        new UnsolvedClassOrInterface(
            className, packageName, isInsideCatchBlockParameter, isAnInterface);
>>>>>>> e0471108

    classToUpdate.setNumberOfTypeVariables(numberOfArguments);
    classToUpdate.setPreferedTypeVariables(preferredTypeVariables);

    updateMissingClass(classToUpdate);
  }

  /**
   * Given a field access expression, this method determines whether the field is declared in one of
   * the original class file in the codebase (instead of a synthetic class).
   *
   * @param node a FieldAccessExpr instance
   * @return true if the field is inside an original class file
   */
  public boolean belongsToARealClassFile(FieldAccessExpr node) {
    Expression nodeScope = node.getScope();
    return existingClassesToFilePath.containsKey(nodeScope.calculateResolvedType().describe());
  }

  /**
   * Given the variable type and the basic declaration of that variable (such as "int x", "boolean
   * y", "Car redTruck",...), this methods will add an initial value to that declaration of the
   * variable. The way the initial value is chosen is based on the document of the Java Language:
   * https://docs.oracle.com/javase/specs/jls/se7/html/jls-4.html#jls-4.12.5
   *
   * @param variableType the type of the variable
   * @param variableDeclaration the basic declaration of that variable
   * @return the declaration of the variable with an initial value
   */
  public static String setInitialValueForVariableDeclaration(
      String variableType, String variableDeclaration) {
    return variableDeclaration + " = " + getInitializerRHS(variableType);
  }

  /**
   * Returns a type-compatible initializer for a field of the given type.
   *
   * @param variableType the type of the field
   * @return a type-compatible initializer
   */
  private static String getInitializerRHS(String variableType) {
    switch (variableType) {
      case "byte":
        return "(byte)0";
      case "short":
        return "(short)0";
      case "int":
        return "0";
      case "long":
        return "0L";
      case "float":
        return "0.0f";
      case "double":
        return "0.0d";
      case "char":
        return "'\\u0000'";
      case "boolean":
        return "false";
      default:
        return "null";
    }
  }

  /**
   * Updates the list of target files if the given type extends another class or interface and its
   * class file is present in the original codebase.
   *
   * <p>Note: this method only updates the list of target files if the inheritance is resolved.
   *
   * @param classOrInterfaceType A type that may have inheritance.
   * @return True if the updating process was successful; otherwise, false.
   */
  private boolean updateTargetFilesListForExistingClassWithInheritance(
      ClassOrInterfaceType classOrInterfaceType) {
    String classSimpleName = classOrInterfaceType.getNameAsString();
    String fullyQualifiedName = getPackageFromClassName(classSimpleName) + "." + classSimpleName;

    if (!classfileIsInOriginalCodebase(fullyQualifiedName)) {
      return false;
    }

    ResolvedReferenceType resolvedClass;
    try {
      // since resolvedClass is a ClassOrInterfaceType instance, it is safe to cast it to a
      // ReferenceType.
      resolvedClass =
          JavaParserUtil.classOrInterfaceTypeToResolvedReferenceType(classOrInterfaceType);
      if (!resolvedClass.getAllAncestors().isEmpty()) {
        String pathOfThisCurrentType = qualifiedNameToFilePath(fullyQualifiedName);
        if (!addedTargetFiles.contains(pathOfThisCurrentType)) {
          addedTargetFiles.add(pathOfThisCurrentType);
          gotException();
        }
        return true;
      }
      return false;
    } catch (UnsolvedSymbolException | UnsupportedOperationException e) {
      return false;
    }
  }

  /**
   * Given an instance of MethodCallExpr, this method checks if that method has no scope or called
   * by the "this" keyword.
   *
   * @param methodCall the method call to be checked.
   * @return true if methodCall has no scope or called by a "this" keyword.
   */
  private boolean haveNoScopeOrCallByThisKeyword(MethodCallExpr methodCall) {
    Optional<Expression> scope = methodCall.getScope();
    if (scope.isEmpty()) {
      return true;
    }
    return (scope.get() instanceof ThisExpr);
  }

  /**
   * Given a node, this method checks if that node is inside an object creation expression (meaning
   * that it belongs to an anonymous class).
   *
   * @param node a node
   * @return true if node is inside an object creation expression
   */
  private boolean insideAnObjectCreation(Node node) {
    while (node.getParentNode().isPresent()) {
      Node parent = node.getParentNode().get();
      if (parent instanceof ObjectCreationExpr) {
        return true;
      }
      if (parent instanceof ClassOrInterfaceDeclaration) {
        return false;
      }
      if (parent instanceof EnumConstantDeclaration) {
        return false;
      }
      if (parent instanceof EnumDeclaration) {
        return false;
      }
      node = parent;
    }
    throw new RuntimeException("Got a node with no containing class!");
  }

  /**
   * Given a type variable, update the list of synthetic classes accordingly. Node: while the type
   * of the input for this method is ClassOrInterfaceType, it is actually a type variable. Make sure
   * to check with {@link UnsolvedSymbolVisitor#isTypeVar(String)} before calling this method.
   *
   * @param type a type variable to be used as input.
   */
  private void updateSyntheticClassesForTypeVar(ClassOrInterfaceType type) {
    String typeSimpleName = type.getNameAsString();
    for (Map<String, NodeList<ClassOrInterfaceType>> typeScope : typeVariables) {
      if (typeScope.containsKey(typeSimpleName)) {
        NodeList<ClassOrInterfaceType> boundOfType = typeScope.get(typeSimpleName);
        for (int index = 0; index < boundOfType.size(); index++) {
          try {
            boundOfType.get(index).resolve();
          } catch (UnsolvedSymbolException | UnsupportedOperationException e) {
            if (e instanceof UnsolvedSymbolException) {
              this.gotException();
              // quoted from the documentation of Oracle: "A type variable with multiple bounds is a
              // subtype of all the types listed in the bound. If one of the bounds is a class, it
              // must be specified first."
              // If the first bound is also unsolved, it is better to assume it to be a class.
              boolean shouldBeAnInterface = !(index == 0);
              solveSymbolsForClassOrInterfaceType(boundOfType.get(index), shouldBeAnInterface);
            }
          }
        }
      }
    }
  }

  /**
   * Given a class name that can either be fully-qualified or simple, this method will convert that
   * class name to a simple name.
   *
   * @param className the class name to be converted
   * @return the simple form of that class name
   */
  // We can have certainty that this method is true as the last element of a class name is the
  // simple form of that name
  @SuppressWarnings("signature")
  public static @ClassGetSimpleName String toSimpleName(@DotSeparatedIdentifiers String className) {
    List<String> elements = Splitter.onPattern("[.]").splitToList(className);
    if (elements.size() < 2) {
      return className;
    }
    return elements.get(elements.size() - 1);
  }

  /**
   * This method will add a new method declaration to a synthetic class based on the unsolved method
   * call or method declaration in the original input. User can choose the desired return type for
   * the added method. The desired return type can be an empty string, and in that case, Specimin
   * will create another synthetic class to be the return type of that method.
   *
   * @param method the method call or method declaration in the original input
   * @param className the name of the synthetic class
   * @param desiredReturnType the desired return type for this method
   * @param updatingInterface true if this method is being used to update an interface, false for
   *     updating classes
   */
  public void updateUnsolvedClassOrInterfaceWithMethod(
      Node method,
      @ClassGetSimpleName String className,
      String desiredReturnType,
      boolean updatingInterface) {
    String methodName = "";
    List<String> listOfParameters = new ArrayList<>();
    String accessModifer = "public";
    if (method instanceof MethodCallExpr) {
      methodName = ((MethodCallExpr) method).getNameAsString();
      listOfParameters =
          getArgumentTypesFromMethodCall(
              ((MethodCallExpr) method), getPackageFromClassName(className));
    }
    // method is a MethodDeclaration
    else {
      methodName = ((MethodDeclaration) method).getNameAsString();
      accessModifer = ((MethodDeclaration) method).getAccessSpecifier().asString();
      for (Parameter para : ((MethodDeclaration) method).getParameters()) {
        Type paraType = para.getType();
        String paraTypeAsString = paraType.asString();
        try {
          // if possible, opt for fully-qualified names.
          paraTypeAsString = paraType.resolve().describe();
        } catch (UnsolvedSymbolException | UnsupportedOperationException e) {
          // avoiding ignored catch blocks errors.
          listOfParameters.add(paraTypeAsString);
          continue;
        }
        listOfParameters.add(paraTypeAsString);
      }
    }
    String returnType = "";
    if (desiredReturnType.equals("")) {
      returnType = returnNameForMethod(methodName);
    } else {
      returnType = desiredReturnType;
    }
    UnsolvedMethod thisMethod =
        new UnsolvedMethod(
            methodName, returnType, listOfParameters, updatingInterface, accessModifer);
    UnsolvedClassOrInterface missingClass =
        updateUnsolvedClassWithClassName(className, false, false, thisMethod);
    syntheticMethodReturnTypeAndClass.put(returnType, missingClass);

    // if the return type is not specified, a synthetic return type will be created. This part of
    // codes creates the corresponding class for that synthetic return type
    if (desiredReturnType.equals("")) {
      @SuppressWarnings(
          "signature") // returnType is a @ClassGetSimpleName, so combining it with the package will
      // give us the fully-qualified name
      @FullyQualifiedName String packageName = missingClass.getPackageName() + "." + returnType;
      syntheticReturnTypes.add(packageName);
      UnsolvedClassOrInterface returnTypeForThisMethod =
          new UnsolvedClassOrInterface(returnType, missingClass.getPackageName());
      this.updateMissingClass(returnTypeForThisMethod);
      classAndPackageMap.put(
          returnTypeForThisMethod.getClassName(), returnTypeForThisMethod.getPackageName());
    }
  }

  /**
   * Processes a MethodDeclaration by creating necessary synthetic classes for the declaration to be
   * resolved and updating the records of local variables and type variables accordingly. This
   * method also visits that MethodDeclaration input.
   *
   * @param node The MethodDeclaration to be used as input.
   * @return A Visitable object representing the MethodDeclaration.
   */
  public Visitable processMethodDeclaration(MethodDeclaration node) {
    // a MethodDeclaration instance will have parent node
    Node parentNode = node.getParentNode().get();
    Type nodeType = node.getType();

    addTypeVariableScope(node.getTypeParameters());

    // since this is a return type of a method, it is a dot-separated identifier
    @SuppressWarnings("signature")
    @DotSeparatedIdentifiers String nodeTypeAsString = nodeType.asString();
    @ClassGetSimpleName String nodeTypeSimpleForm = toSimpleName(nodeTypeAsString);

    if (!insideAnObjectCreation(node)) {
      SimpleName classNodeSimpleName = getSimpleNameOfClass(node);
      className = classNodeSimpleName.asString();
      methodAndReturnType.put(node.getNameAsString(), nodeTypeSimpleForm);
    }
    // node is a method declaration inside an anonymous class
    else {
      try {
        // since this method declaration is inside an anonymous class, its parent will be an
        // ObjectCreationExpr
        ((ObjectCreationExpr) parentNode).resolve();
      } catch (UnsolvedSymbolException | UnsupportedOperationException e) {
        SimpleName classNodeSimpleName = ((ObjectCreationExpr) parentNode).getType().getName();
        String nameOfClass = classNodeSimpleName.asString();
        updateUnsolvedClassOrInterfaceWithMethod(
            node, nameOfClass, toSimpleName(nodeTypeAsString), false);
      }
    }

    // These are two places where a checked exception can appear, in a catch phrase or in the
    // declaration of a method. This part handles the second case.
    for (ReferenceType throwType : node.getThrownExceptions()) {
      try {
        throwType.resolve();
      } catch (UnsolvedSymbolException | UnsupportedOperationException e) {
        String typeName = throwType.asString();
        UnsolvedClassOrInterface typeOfThrow =
            new UnsolvedClassOrInterface(typeName, getPackageFromClassName(typeName));
        typeOfThrow.extend("java.lang.Throwable");
        updateMissingClass(typeOfThrow);
      }
    }

    // if the second condition is false, then this method belongs to an anonymous class, which
    // should be handled by the codes above.
    if (node.isAnnotationPresent("Override") && classAndItsParent.containsKey(className)) {
      String parentClassName = classAndItsParent.get(className);
      // A modular program analysis can reason about @Override, hence we need to create a synthetic
      // version for the overriden method if missing.

      // TODO: Tracing the complete inheritance tree to locate the missing class is more ideal.
      // However, due to the limitations of JavaParser, we're unable to inspect each ancestor
      // independently. Instead, we can only obtain the resolved versions of all ancestors of a
      // resolved type at once. If any ancestor remains unresolved, we end up with a not very useful
      // exception.
      if (!classfileIsInOriginalCodebase(parentClassName)) {
        if (nodeType.isReferenceType()) {
          updateUnsolvedClassOrInterfaceWithMethod(
              node,
              parentClassName,
              getPackageFromClassName(nodeTypeSimpleForm) + "." + nodeTypeSimpleForm,
              false);
        } else {
          updateUnsolvedClassOrInterfaceWithMethod(
              node, parentClassName, nodeTypeSimpleForm, false);
        }
      }
    }

    Set<String> currentLocalVariables = getParameterFromAMethodDeclaration(node);
    localVariables.addFirst(currentLocalVariables);
    Visitable result = super.visit(node, null);
    localVariables.removeFirst();
    typeVariables.removeFirst();
    return result;
  }

  /**
   * Checks if the given expression is solvable because the class file containing its symbol is
   * found in one of the jar files provided via the {@code --jarPath} option.
   *
   * @param expr The expression to be checked for solvability.
   * @return true iff the expression is solvable because its class file was found in one of the jar
   *     files.
   */
  public boolean isFromAJarFile(Expression expr) {
    String className;
    if (expr instanceof MethodCallExpr) {
      try {
        className =
            ((MethodCallExpr) expr).resolve().getPackageName()
                + "."
                + ((MethodCallExpr) expr).resolve().getClassName();
      } catch (UnsupportedOperationException e) {
        // This is a limitation of JavaParser. If a method call has a generic return type, sometimes
        // JavaParser can not resolve it.
        // The consequence is that we can not get the class where a method is declared if that
        // method has a generic return type. Hopefully the later version of JavaParser can address
        // this limitation.
        return false;
      }
    } else if (expr instanceof ObjectCreationExpr) {
      String shortName = ((ObjectCreationExpr) expr).getTypeAsString();
      String packageName = classAndPackageMap.get(shortName);
      className = packageName + "." + shortName;
    } else {
      throw new RuntimeException("Unexpected call: " + expr + ". Contact developers!");
    }
    return classesFromJar.contains(className);
  }

  /**
   * This method updates a synthetic file based on a solvable expression. The input expression is
   * solvable because its data is in the jar files that Specimin taks as input.
   *
   * @param expr the expression to be used
   */
  public void updateClassesFromJarSourcesForMethodCall(MethodCallExpr expr) {
    if (!isFromAJarFile(expr)) {
      throw new RuntimeException(
          "Check with isFromAJarFile first before using updateClassesFromJarSources");
    }
    String methodName = expr.getNameAsString();
    ResolvedMethodDeclaration methodSolved = expr.resolve();
    @SuppressWarnings(
        "signature") // this is not a precise assumption, as getClassName() will return a
    // @FullyQualifiedName if the class is not of primitive type. However, this is
    // favorable, since we don't have to write any additional import statements.
    @ClassGetSimpleName String className = methodSolved.getClassName();
    String packageName = methodSolved.getPackageName();
    @SuppressWarnings(
        "signature") // this is not a precise assumption, as getReturnType().describe() will return
    // a @FullyQualifiedName if the class is not of primitive type. However, this
    // is favorable, since we don't have to write any additional import statements.
    @ClassGetSimpleName String returnType = methodSolved.getReturnType().describe();
    List<String> argumentsList = getArgumentTypesFromMethodCall(expr, packageName);
    UnsolvedClassOrInterface missingClass = new UnsolvedClassOrInterface(className, packageName);
    UnsolvedMethod thisMethod = new UnsolvedMethod(methodName, returnType, argumentsList);
    missingClass.addMethod(thisMethod);
    syntheticMethodReturnTypeAndClass.put(returnType, missingClass);
    this.updateMissingClass(missingClass);
  }

  /**
   * Given the simple name of an unsolved class, this method will create an UnsolvedClass instance
   * to represent that class and update the list of missing class with that UnsolvedClass instance.
   *
   * @param nameOfClass the name of an unsolved class. This is a simple name but it may also contain
   *     scoping constructs for outer classes. For example, it could be "Outer.Inner".
   * @param unsolvedMethods unsolved methods to add to the class before updating this visitor's set
   *     missing classes (optional, may be omitted)
   * @param isExceptionType if the class is of exceptionType
   * @param isUpdatingInterface indicates whether this method is being used to update an interface
   * @return the newly-created UnsolvedClass method, for further processing. This output may be
   *     ignored.
   */
  public UnsolvedClassOrInterface updateUnsolvedClassWithClassName(
      String nameOfClass,
      boolean isExceptionType,
      boolean isUpdatingInterface,
      UnsolvedMethod... unsolvedMethods) {
    // If the name of the class is not present among import statements, we assume that this unsolved
    // class is in the same directory as the current class. If the class name is not simple, use
    // the outermost scope.
    String scope =
        nameOfClass.indexOf('.') == -1
            ? nameOfClass
            : nameOfClass.substring(0, nameOfClass.indexOf('.'));
    String packageName = getPackageFromClassName(scope);
    UnsolvedClassOrInterface result;
    result =
        new UnsolvedClassOrInterface(
            nameOfClass, packageName, isExceptionType, isUpdatingInterface);
    for (UnsolvedMethod unsolvedMethod : unsolvedMethods) {
      result.addMethod(unsolvedMethod);
    }
    updateMissingClass(result);
    return result;
  }

  /**
   * This method updates a synthetic file based on a solvable expression. The input expression is
   * solvable because its data is in the jar files that Specimin taks as input.
   *
   * @param expr the expression to be used
   */
  public void updateClassesFromJarSourcesForObjectCreation(ObjectCreationExpr expr) {
    if (!isFromAJarFile(expr)) {
      throw new RuntimeException(
          "Check with isFromAJarFile first before using updateClassesFromJarSources");
    }
    String objectName = expr.getType().getName().asString();
    ResolvedReferenceTypeDeclaration objectSolved = expr.resolve().declaringType();
    @SuppressWarnings(
        "signature") // this is not a precise assumption, as getClassName() will return a
    // @FullyQualifiedName if the class is not of primitive type. However, this is
    // favorable, since we don't have to write any additional import statements.
    @ClassGetSimpleName String className = objectSolved.getClassName();
    String packageName = objectSolved.getPackageName();
    List<String> argumentsList = getArgumentTypesFromObjectCreation(expr, packageName);
    UnsolvedClassOrInterface missingClass = new UnsolvedClassOrInterface(className, packageName);
    UnsolvedMethod thisMethod = new UnsolvedMethod(objectName, "", argumentsList);
    missingClass.addMethod(thisMethod);
    this.updateMissingClass(missingClass);
  }

  /**
   * This method checks if an expression is called by the super keyword. For example, super.visit()
   * is such an expression.
   *
   * @param node the expression to be checked
   * @return true if method is a super call
   */
  public boolean isASuperCall(Expression node) {
    if (node instanceof MethodCallExpr) {
      Optional<Expression> caller = node.asMethodCallExpr().getScope();
      if (caller.isEmpty()) {
        return false;
      }
      return caller.get().isSuperExpr();
    } else if (node instanceof FieldAccessExpr) {
      Expression caller = node.asFieldAccessExpr().getScope();
      String fieldName = ((FieldAccessExpr) node).getNameAsString();
      return caller.isSuperExpr()
          || (caller.isThisExpr() && !fieldNameToClassNameMap.containsKey(fieldName));
    } else if (node instanceof NameExpr) {
      // an unsolved name expression implies that it is declared in the parent class
      return !canBeSolved(node);
    } else {
      throw new RuntimeException("Unforeseen expression: " + node);
    }
  }

  /**
   * Given a method declaration, this method will return the set of parameters of that method
   * declaration.
   *
   * @param decl the method declaration
   * @return the set of parameters of decl
   */
  public Set<String> getParameterFromAMethodDeclaration(MethodDeclaration decl) {
    Set<String> setOfParameters = new HashSet<>();
    for (Parameter parameter : decl.getParameters()) {
      setOfParameters.add(parameter.getName().asString());
    }
    return setOfParameters;
  }

  /**
   * Given a non-static and unsolved field access expression, this method will update the
   * corresponding synthetic class.
   *
   * @param field a non-static field access expression
   */
  public void updateSyntheticClassWithNonStaticFields(FieldAccessExpr field) {
    Expression caller = field.getScope();
    String fullyQualifiedClassName = caller.calculateResolvedType().describe();
    int indexOfAngleBracket = fullyQualifiedClassName.indexOf('<');
    if (indexOfAngleBracket != -1) {
      fullyQualifiedClassName = fullyQualifiedClassName.substring(0, indexOfAngleBracket);
    }
    String fieldQualifedSignature = fullyQualifiedClassName + "." + field.getNameAsString();
    updateClassSetWithQualifiedFieldSignature(fieldQualifedSignature, false, false);
  }

  /**
   * For a super call, this method will update the corresponding synthetic class
   *
   * @param expr the super call expression to be taken as input
   */
  public void updateSyntheticClassForSuperCall(Expression expr) {
    if (!isASuperCall(expr)) {
      throw new RuntimeException(
          "Check if isASuperCall returns true before calling updateSyntheticClassForSuperCall");
    }
    // If we're inside an object creation, this is an anonymous class. Locate any super things
    // in the class that's being extended.

    String parentClassName;
    try {
      parentClassName = insideAnObjectCreation(expr) ? className : getParentClass(className);
    } catch (RuntimeException e) {
      throw new RuntimeException("crashed while trying to get the parent for " + expr, e);
    }
    if (expr instanceof MethodCallExpr) {
      updateUnsolvedClassOrInterfaceWithMethod(
          expr.asMethodCallExpr(),
          parentClassName,
          methodAndReturnType.getOrDefault(expr.asMethodCallExpr().getNameAsString(), ""),
          false);
    } else if (expr instanceof FieldAccessExpr) {
      String nameAsString = expr.asFieldAccessExpr().getNameAsString();
      updateUnsolvedSuperClassWithFields(
          nameAsString, parentClassName, getPackageFromClassName(parentClassName));
    } else if (expr instanceof NameExpr) {
      String nameAsString = expr.asNameExpr().getNameAsString();
      updateUnsolvedSuperClassWithFields(
          nameAsString, parentClassName, getPackageFromClassName(parentClassName));
    } else {
      throw new RuntimeException("Unexpected expression: " + expr);
    }
  }

  /**
   * This method will add a new field declaration to a synthetic class. This method is intended to
   * be used for unsolved superclass. The declaration of the field in the superclass will be the
   * same as the declaration in the child class since Specimin does not have access to much
   * information. If the field is not found in the child class, Specimin will create a synthetic
   * class to be the type of that field.
   *
   * @param var the field to be added
   * @param className the name of the synthetic class
   * @param packageName the package of the synthetic class
   */
  public void updateUnsolvedSuperClassWithFields(
      String var, @ClassGetSimpleName String className, String packageName) {
    UnsolvedClassOrInterface relatedClass = new UnsolvedClassOrInterface(className, packageName);
    if (variablesAndDeclaration.containsKey(var)) {
      String variableExpression = variablesAndDeclaration.get(var);
      relatedClass.addFields(variableExpression);
      updateMissingClass(relatedClass);
    } else {
      // since it is just simple string combination, it is a simple name
      @SuppressWarnings("signature")
      @ClassGetSimpleName String variableType = "SyntheticTypeFor" + toCapital(var);
      UnsolvedClassOrInterface varType =
          new UnsolvedClassOrInterface(variableType, getPackageFromClassName(variableType));
      syntheticTypes.add(variableType);
      relatedClass.addFields(
          setInitialValueForVariableDeclaration(
              variableType, varType.getQualifiedClassName() + " " + var));
      updateMissingClass(relatedClass);
      updateMissingClass(varType);
    }
  }

  /**
   * This method checks if a variable is local.
   *
   * @param variableName the name of the variable
   * @return true if that variable is local
   */
  public boolean isALocalVar(String variableName) {
    for (Set<String> varSet : localVariables) {
      // for anonymous classes, it is assumed that any matching local variable either belongs to the
      // class itself or is a final variable in the enclosing scope.
      if (varSet.contains(variableName)) {
        return true;
      }
    }
    return false;
  }

  /**
   * Is the given type name actually an in-scope type variable?
   *
   * @param typeName a simple name of a type, as written in a source file. The type name might be an
   *     in-scope type variable.
   * @return true iff there is a type variable in scope with this name. Returning false guarantees
   *     that there is no such type variable, but not that the input is a valid type.
   */
  private boolean isTypeVar(String typeName) {
    for (Map<String, NodeList<ClassOrInterfaceType>> scope : typeVariables) {
      if (scope.containsKey(typeName)) {
        return true;
      }
    }
    return false;
  }

  /**
   * Adds a scope with the given list of type parameters. Each pair to this method must be paired
   * with a call to typeVariables.removeFirst().
   *
   * @param typeParameters a list of type parameters
   */
  private void addTypeVariableScope(List<TypeParameter> typeParameters) {
    Map<String, NodeList<ClassOrInterfaceType>> typeVariableScope = new HashMap<>();
    for (TypeParameter t : typeParameters) {
      typeVariableScope.put(t.getNameAsString(), t.getTypeBound());
    }
    typeVariables.addFirst(typeVariableScope);
  }

  /**
   * Given a method declaration, this method will get the name of the class in which the method was
   * declared.
   *
   * @param node the method declaration for input.
   * @return the name of the class to which that declaration belongs.
   */
  private SimpleName getSimpleNameOfClass(MethodDeclaration node) {
    SimpleName classNodeSimpleName;
    Node parentNode = node.getParentNode().get();
    if (parentNode instanceof EnumConstantDeclaration) {
      classNodeSimpleName = ((EnumDeclaration) parentNode.getParentNode().get()).getName();
    } else if (parentNode instanceof EnumDeclaration) {
      classNodeSimpleName = ((EnumDeclaration) parentNode).getName();
    } else if (parentNode instanceof ClassOrInterfaceDeclaration) {
      classNodeSimpleName = ((ClassOrInterfaceDeclaration) parentNode).getName();
    } else {
      throw new RuntimeException("Unexpected parent node: " + parentNode);
    }
    return classNodeSimpleName;
  }

  /**
   * This method checks if the current run of UnsolvedSymbolVisitor can solve the types of the
   * arguments of a method call or similar structure (e.g., constructor invocation)
   *
   * @param argList the arguments to check
   * @return true if UnsolvedSymbolVisitor can solve the types of parameters of method-like
   */
  public static boolean canSolveArguments(NodeList<Expression> argList) {
    if (argList.isEmpty()) {
      return true;
    }
    for (Expression arg : argList) {
      if (arg.isLambdaExpr()) {
        // Skip lambdas here and treat them specially later.
        continue;
      }
      if (!canBeSolved(arg)) {
        return false;
      }
    }
    return true;
  }

  /**
   * Given a method call, this method returns the list of types of the parameters of that method
   *
   * @param method the method to be analyzed
   * @param pkgName the name of the package of the class that contains the method being called. This
   *     is only used when creating a functional interface if one of the parameters is a lambda. If
   *     this argument is null, then this method throws if it encounters a lambda.
   * @return the types of parameters of method
   */
  public List<String> getArgumentTypesFromMethodCall(
      MethodCallExpr method, @Nullable String pkgName) {
    NodeList<Expression> argList = method.getArguments();
    return getArgumentTypesImpl(argList, pkgName);
  }

  /**
   * Given a ClassOrInterfaceType, this method returns the qualifed name of that type.
   *
   * @param type a ClassOrInterfaceType instance.
   * @return the qualifed name of type
   */
  public String getQualifiedNameForClassOrInterfaceType(ClassOrInterfaceType type) {
    String typeAsString = type.toString();
    if (typeAsString.contains("<")) {
      typeAsString = typeAsString.substring(0, typeAsString.indexOf("<"));
    }
    String typeSimpleName = type.getName().asString();
    if (!typeAsString.equals(typeSimpleName)) {
      // check for inner classes.
      List<String> splitType = Splitter.on('.').splitToList(typeAsString);
      if (splitType.size() > 2) {
        // if the above conditions are met, this type is probably already in the qualified form.
        return typeAsString;
      } else if (isCapital(typeAsString)) {
        // Heuristic: if the type name has two dot-separated components and
        // the first one is capitalized, then it's probably an inner class.
        // Return the outer class' package.
        String outerClass = splitType.get(0);
        return getPackageFromClassName(outerClass) + "." + typeAsString;
      }
    }
    return getPackageFromClassName(typeSimpleName) + "." + typeSimpleName;
  }

  /**
   * Given a new object creation, this method returns the list of types of the parameters of that
   * call
   *
   * @param creationExpr the object creation call
   * @param pkgName the name of the package of the class that contains the constructor being called.
   *     This is only used when creating a functional interface if one of the parameters is a
   *     lambda. If this argument is null, then this method throws if it encounters a lambda.
   * @return the types of parameters of the object creation method
   */
  public List<String> getArgumentTypesFromObjectCreation(
      ObjectCreationExpr creationExpr, @Nullable String pkgName) {
    NodeList<Expression> argList = creationExpr.getArguments();
    return getArgumentTypesImpl(argList, pkgName);
  }

  /**
   * Shared implementation for getting argument types from method calls or calls to constructors.
   *
   * @param argList list of arguments
   * @param pkgName the name of the package of the class that contains the method being called. This
   *     is only used when creating a functional interface if one of the parameters is a lambda. If
   *     this argument is null, then this method throws if it encounters a lambda
   * @return the list of argument types
   */
  private List<String> getArgumentTypesImpl(
      NodeList<Expression> argList, @Nullable String pkgName) {
    List<String> parametersList = new ArrayList<>();
    for (Expression arg : argList) {
      // Special case for lambdas: don't try to resolve their type,
      // and instead compute their arity and provide an appropriate
      // functional interface from java.util.function.
      if (arg.isLambdaExpr()) {
        if (pkgName == null) {
          throw new RuntimeException("encountered a lambda when the package name was unknown");
        }
        LambdaExpr lambda = arg.asLambdaExpr();
        parametersList.add(resolveLambdaType(lambda, pkgName));
        continue;
      }

      ResolvedType type = arg.calculateResolvedType();
      // for reference type, we need the fully-qualified name to avoid having to add additional
      // import statements.
      if (type.isReferenceType()) {
        ResolvedReferenceType rrType = type.asReferenceType();
        // avoid creating methods with raw parameter types
        int ctypevar = rrType.getTypeParametersMap().size();
        String typevars = "";
        if (ctypevar != 0) {
          typevars =
              "<"
                  + String.join(", ", Collections.nCopies(ctypevar, "?").toArray(new String[0]))
                  + ">";
        }
        parametersList.add(rrType.getQualifiedName() + typevars);
      } else if (type.isPrimitive()) {
        parametersList.add(type.describe());
      } else if (type.isArray()) {
        parametersList.add(type.asArrayType().describe());
      } else if (type.isNull()) {
        // No way to know what the type should be, so use top.
        parametersList.add("java.lang.Object");
      } else if (type.isTypeVariable()) {
        parametersList.add(type.asTypeVariable().describe());
      }
      // TODO: should we raise an exception here if there is some other kind of type? Could
      // any other type (e.g., a type variable) possibly flow here? I think it's possible.
    }
    return parametersList;
  }

  /**
   * Resolves a type for a lambda expression, possibly by creating a new functional interface.
   *
   * @param lambda the lambda expression
   * @param pkgName the package in which a new functional interface should be created, if necessary
   * @return the fully-qualified name of a functional interface that is in-scope and is a supertype
   *     of the given lambda, according to javac's arity-based typechecking rules for functions
   */
  private String resolveLambdaType(LambdaExpr lambda, String pkgName) {
    int cparam = lambda.getParameters().size();
    boolean isvoid = isLambdaVoidReturn(lambda);
    // we need to run at least once more to solve the functional interface we're about to create
    this.gotException();
    // check arity:
    if (cparam == 0) {
      return "java.util.function.Supplier<?>";
    } else if (cparam == 1 && isvoid) {
      return "java.util.function.Consumer<?>";
    } else if (cparam == 1 && !isvoid) {
      return "java.util.function.Function<?, ?>";
    } else if (cparam == 2 && !isvoid) {
      return "java.util.function.BiFunction<?, ?, ?>";
    } else {
      String funcInterfaceName =
          isvoid ? "SyntheticConsumer" + cparam : "SyntheticFunction" + cparam;
      UnsolvedClassOrInterface funcInterface =
          new UnsolvedClassOrInterface(funcInterfaceName, pkgName, false, true);
      int ctypeVars = cparam + (isvoid ? 0 : 1);
      funcInterface.setNumberOfTypeVariables(ctypeVars);
      String[] paramArray = funcInterface.getTypeVariablesAsStringWithoutBrackets().split(", ");
      List<String> params = List.of(paramArray);
      if (!isvoid) {
        // remove the last element of params, because that's the return type, not a parameter
        params = params.subList(0, params.size() - 1);
      }
      String returnType = isvoid ? "void" : "T" + cparam;
      UnsolvedMethod apply = new UnsolvedMethod("apply", returnType, params, true);
      funcInterface.addMethod(apply);
      updateMissingClass(funcInterface);

      StringBuilder typeArgs = new StringBuilder();
      typeArgs.append("<");
      for (int i = 0; i < ctypeVars; ++i) {
        typeArgs.append("?");
        if (i != ctypeVars - 1) {
          typeArgs.append(", ");
        }
      }
      typeArgs.append(">");
      return funcInterfaceName + typeArgs;
    }
  }

  /**
   * Determines if a lambda has a void return.
   *
   * @param lambda a lambda expression
   * @return true iff the lambda has a void return
   */
  private boolean isLambdaVoidReturn(LambdaExpr lambda) {
    if (lambda.getExpressionBody().isPresent()) {
      return false;
    }
    BlockStmt body = lambda.getBody().asBlockStmt();
    return body.stream().noneMatch(node -> node instanceof ReturnStmt);
  }

  /**
   * Given a class name, this method returns the corresponding package name.
   *
   * @param className the name of a class, optionally with type arguments.
   * @return the package of that class.
   */
  public String getPackageFromClassName(String className) {
    if (className.contains("<")) {
      className = className.substring(0, className.indexOf("<"));
    }
    if (JavaLangUtils.isJavaLangName(className)) {
      // it's important not to accidentally put java.lang classes
      // (like e.g., Exception or Throwable) into a wildcard import
      // or the current package.
      return "java.lang";
    }
    String pkg = classAndPackageMap.get(className);
    if (pkg != null) {
      return pkg;
    } else {
      // Check if there is a wildcard import. If there isn't always use
      // currentPackage.
      if (wildcardImports.size() == 0) {
        return currentPackage;
      }
      // If there is a wildcard import, check if there is a matching class
      // in the original codebase in the current package. If so, use that.
      if (classfileIsInOriginalCodebase(currentPackage + "." + className)) {
        return currentPackage;
      }
      // If not, then check for each wildcard import if the original codebase
      // contains an appropriate class. If so, use it.
      for (String wildcardPkg : wildcardImports) {
        if (classfileIsInOriginalCodebase(wildcardPkg + "." + className)) {
          return wildcardPkg;
        }
      }
      // If none do, then default to the first wildcard import.
      // TODO: log a warning about this once we have a logger
      String wildcardPkg = wildcardImports.get(0);
      return wildcardPkg;
    }
  }

  /**
   * As the name suggests, this method takes a MethodCallExpr instance as the input and checks if
   * the method in that expression is called by an unsolved symbol.
   *
   * @param method the method call to be analyzed
   * @return true if the method involved is called by an unsolved symbol
   */
  public static boolean calledByAnUnsolvedSymbol(MethodCallExpr method) {
    Optional<Expression> caller = method.getScope();
    if (!caller.isPresent()) {
      return false;
    }
    Expression callerExpression = caller.get();
    return !canBeSolved(callerExpression);
  }

  /**
   * This methods check if an Expression instance can be solved by SymbolSolver of JavaParser. If
   * the Expression instance can be solved, there is no need to create any synthetic method or class
   * for it.
   *
   * @param expr the expression to be checked
   * @return true if the expression can be solved
   */
  public static boolean canBeSolved(Expression expr) {

    // The method calculateResolvedType() gets lazy and lacks precision when it comes to handling
    // ObjectCreationExpr instances, thus requiring separate treatment for ObjectCreationExpr.

    // Note: JavaParser's lazy approach to ObjectCreationExpr when it comes to
    // calculateResolvedType() is reasonable, as the return type typically corresponds to the class
    // itself. Consequently, JavaParser does not actively search for constructor declarations within
    // the class. While this approach suffices for compilable input, it is inadequate for handling
    // incomplete synthetic classes, such as in our case.
    if (expr instanceof ObjectCreationExpr) {
      try {
        expr.asObjectCreationExpr().resolve();
        return true;
      } catch (UnsolvedSymbolException | UnsupportedOperationException e) {
        return false;
      }
    }
    try {
      ResolvedType resolvedType = expr.calculateResolvedType();
      if (resolvedType.isTypeVariable()) {
        for (ResolvedTypeParameterDeclaration.Bound bound :
            resolvedType.asTypeParameter().getBounds()) {
          bound.getType().asReferenceType();
        }
      }
      return true;
    } catch (Exception e) {
      return false;
    }
  }

  /**
   * This method takes a MethodCallExpr as an instance, and check if the method involved is called
   * by an incomplete class. An incomplete class could either be an original class with unsolved
   * symbols or a synthetic class that need to be updated.
   *
   * @param method a MethodCallExpr instance
   * @return true if the method involved is called by an incomplete class
   */
  public static boolean calledByAnIncompleteClass(MethodCallExpr method) {
    if (calledByAnUnsolvedSymbol(method)) {
      return false;
    }
    if (method.getScope().isEmpty()) {
      return false;
    }
    try {
      // use an additional getReturnType() will check the solvability of the method more
      // comprehensively. We need to do this because if the return type isn't explicitly shown
      // when the method is called, the method might be mistakenly perceived as solved even if the
      // return type remains unsolved.
      method.resolve().getReturnType();
      return false;
    } catch (UnsolvedSymbolException | UnsupportedOperationException e) {
      if (e instanceof UnsolvedSymbolException) {
        return true;
      }
      // UnsupportedOperationException is for when the types could not be solved at all, such as
      // var or wildcard types.
      return false;
    }
  }

  /**
   * Given a MethodCallExpr instance, this method will return the incomplete class for the method
   * involved. Thus, make sure that the input method actually belongs to an incomplete class before
   * calling this method {@link UnsolvedSymbolVisitor#calledByAnIncompleteClass(MethodCallExpr)}
   * (MethodCallExpr)}}. An incomplete class is either an original class with unsolved symbols or a
   * synthetic class that needs to be updated.
   *
   * @param method the method call to be analyzed
   * @return the name of the synthetic class of that method
   */
  public @FullyQualifiedName String getIncompleteClass(MethodCallExpr method) {
    // if calledByAnIncompleteClass returns true for this method call, we know that it has
    // a caller.
    ResolvedType callerExpression = method.getScope().get().calculateResolvedType();
    if (callerExpression instanceof ResolvedReferenceType) {
      ResolvedReferenceType referCaller = (ResolvedReferenceType) callerExpression;
      @FullyQualifiedName String callerName = referCaller.getQualifiedName();
      return callerName;
    } else if (callerExpression instanceof ResolvedLambdaConstraintType) {
      // an example of ConstraintType is the type of "e" in this expression: myMap.map(e ->
      // e.toString())
      @FullyQualifiedName String boundedQualifiedType =
          callerExpression.asConstraintType().getBound().asReferenceType().getQualifiedName();
      return boundedQualifiedType;
    } else if (callerExpression instanceof ResolvedTypeVariable) {
      String typeSimpleName = callerExpression.asTypeVariable().describe();
      for (Map<String, NodeList<ClassOrInterfaceType>> typeScope : typeVariables) {
        if (typeScope.containsKey(typeSimpleName)) {
          // a type parameter can extend a class and many interfaces. However, the class will always
          // be listed first.
          return JavaParserUtil.classOrInterfaceTypeToResolvedReferenceType(
                  typeScope.get(typeSimpleName).get(0))
              .getQualifiedName();
        }
      }
    }
    throw new RuntimeException("Unexpected expression: " + callerExpression);
  }

  /**
   * This method converts a @FullyQualifiedName classname to a @ClassGetSimpleName classname. Note
   * that there is warning suppression here. It is safe to claim that if we split
   * a @FullyQualifiedName name by dot ([.]), then the last part is the @ClassGetSimpleName part.
   *
   * @param fullyQualifiedName a @FullyQualifiedName classname
   * @return the @ClassGetSimpleName version of that class
   */
  public static @ClassGetSimpleName String fullyQualifiedToSimple(
      @FullyQualifiedName String fullyQualifiedName) {
    @SuppressWarnings("signature")
    @ClassGetSimpleName String simpleName = fullyQualifiedName.substring(fullyQualifiedName.lastIndexOf(".") + 1);
    return simpleName;
  }

  /**
   * Given the name of an unsolved method, this method will return the name of the synthetic return
   * type for that method. The name is in @ClassGetSimpleName form
   *
   * @param methodName the name of a method
   * @return that name in @ClassGetSimpleName form
   */
  public static @ClassGetSimpleName String returnNameForMethod(String methodName) {
    String capitalizedMethodName = toCapital(methodName);
    @SuppressWarnings("signature")
    @ClassGetSimpleName String returnName = capitalizedMethodName + "ReturnType";
    return returnName;
  }

  /**
   * This method is to update the missingClass list. The reason we have this update is to add a
   * method to an existing class.
   *
   * @param missedClass the class to be updated
   */
  public void updateMissingClass(UnsolvedClassOrInterface missedClass) {
    String qualifiedName = missedClass.getQualifiedClassName();
    // If an original class from the input codebase is used with unsolved type parameters, it may be
    // misunderstood as an unresolved class.
    if (classfileIsInOriginalCodebase(qualifiedName)) {
      return;
    }
    if (qualifiedName.startsWith("java.")) {
      return;
    }

    // If the input contains something simple like Map.Entry,
    // try to avoid creating a synthetic class Entry in package Map if there is
    // also a synthetic class for a Map elsewhere (make it an inner class instead).
    // There are two possibilities for how this might be encoded:
    // 1. the "qualified name" might be "Map.Entry", or
    // 2. the class' "simple name" might have a dot in it. For example, the package
    //    name might be "java.util" and the class name might be "Map.Entry".
    String outerClassName = null, innerClassName = null;
    // First case, looking for "Map.Entry" pattern
    if (isCapital(qualifiedName)
        &&
        // This test checks that it has only one .
        qualifiedName.indexOf('.') == qualifiedName.lastIndexOf('.')) {
      outerClassName = qualifiedName.substring(0, qualifiedName.indexOf('.'));
      innerClassName = qualifiedName.substring(qualifiedName.indexOf('.') + 1);
    }
    // Second case, looking for "org.example.Map.Entry"-style
    String simpleName = missedClass.getClassName();
    if (simpleName.indexOf('.') != -1) {
      outerClassName = simpleName.substring(0, simpleName.indexOf('.'));
      innerClassName = simpleName.substring(simpleName.indexOf('.') + 1);
    }

    if (innerClassName != null && outerClassName != null) {
      for (UnsolvedClassOrInterface e : missingClass) {
        if (e.getClassName().equals(outerClassName)) {
          UnsolvedClassOrInterface innerClass =
              new UnsolvedClassOrInterface.UnsolvedInnerClass(innerClassName, e.getPackageName());
          updateMissingClassHelper(missedClass, innerClass);
          e.addInnerClass(innerClass);
          return;
        }
      }
      // The outer class doesn't exist yet. Create it.
      UnsolvedClassOrInterface outerClass =
          new UnsolvedClassOrInterface(
              outerClassName, missedClass.getPackageName(), false, missedClass.isAnInterface());
      UnsolvedClassOrInterface innerClass =
          new UnsolvedClassOrInterface.UnsolvedInnerClass(
              innerClassName, missedClass.getPackageName());
      updateMissingClassHelper(missedClass, innerClass);
      outerClass.addInnerClass(innerClass);
      missingClass.add(outerClass);
      return;
    }

    for (UnsolvedClassOrInterface e : missingClass) {
      if (e.equals(missedClass)) {
        updateMissingClassHelper(missedClass, e);
        return;
      }
    }
    missingClass.add(missedClass);
  }

  /**
   * This helper method updates the missing class to with anything in from. The missing classes must
   * both represent the same class semantically for it to be sensible to call this method.
   *
   * @param from the class or interface to use as a source
   * @param to the class or interface to be updated
   */
  private void updateMissingClassHelper(
      UnsolvedClassOrInterface from, UnsolvedClassOrInterface to) {
    // add new methods
    for (UnsolvedMethod method : from.getMethods()) {
      // No need to check for containment, since the methods are stored
      // as a set (which does not permit duplicates).
      to.addMethod(method);
    }

    // add new fields
    for (String variablesDescription : from.getClassFields()) {
      to.addFields(variablesDescription);
    }
    if (from.getNumberOfTypeVariables() > 0) {
      to.setNumberOfTypeVariables(from.getNumberOfTypeVariables());
    }

    // if a "class" is found to be an interface even once (because it appears
    // in an implements clause), then it must be an interface and not a class.
    if (from.isAnInterface()) {
      to.setIsAnInterfaceToTrue();
    }
  }

  /**
   * Given the qualified name of a class, this method determines if the corresponding class file
   * exists in the original input codebase.
   *
   * @param qualifiedName the qualified name of a class.
   * @return true if the corresponding class file is originally in the input codebase.
   */
  public boolean classfileIsInOriginalCodebase(String qualifiedName) {
    return this.existingClassesToFilePath.containsKey(qualifiedName);
  }

  /**
   * The method to update synthetic files. After each run, we might have new synthetic files to be
   * created, or new methods to be added to existing synthetic classes. This method will delete all
   * the synthetic files from the previous run and re-create those files with the input from the
   * current run.
   */
  public void updateSyntheticSourceCode() {
    for (UnsolvedClassOrInterface missedClass : missingClass) {
      this.deleteOldSyntheticClass(missedClass);
      this.createMissingClass(missedClass);
    }
  }

  /**
   * This method is to delete a synthetic class. If that synthetic class is not created yet, the
   * method will do nothing.
   *
   * @param missedClass a synthetic class to be deleted
   */
  public void deleteOldSyntheticClass(UnsolvedClassOrInterface missedClass) {
    String classPackage = missedClass.getPackageName();
    String classDirectory = classPackage.replace(".", "/");
    String filePathStr =
        this.rootDirectory + classDirectory + "/" + missedClass.getClassName() + ".java";
    Path filePath = Path.of(filePathStr);
    try {
      Files.delete(filePath);
    } catch (IOException e) {
      // It means that the class that has not been created in the previous run of this visitor
    }
  }

  /**
   * This method create a synthetic file for a class that is not in the source codes. The class will
   * be created in the root directory of the input. All these synthetic files will be deleted when
   * Specimin finishes its run.
   *
   * @param missedClass the class to be added
   */
  public void createMissingClass(UnsolvedClassOrInterface missedClass) {
    StringBuilder fileContent = new StringBuilder();
    fileContent.append(missedClass);
    String classPackage = missedClass.getPackageName();
    String classDirectory = classPackage.replace(".", "/");
    String filePathStr =
        this.rootDirectory + classDirectory + "/" + missedClass.getClassName() + ".java";
    Path filePath = Paths.get(filePathStr);
    createdClass.add(filePath);
    try {
      Path parentPath = filePath.getParent();
      if (parentPath != null && !Files.exists(parentPath)) {
        Files.createDirectories(parentPath);
      }
      try (BufferedWriter writer =
          new BufferedWriter(new FileWriter(filePath.toFile(), StandardCharsets.UTF_8))) {
        writer.write(fileContent.toString());
      } catch (Exception e) {
        throw new Error(e.getMessage());
      }
    } catch (IOException e) {
      System.out.println("Error creating Java file: " + e.getMessage());
    }
  }

  /**
   * This method capitalizes a string. For example, "hello" will become "Hello".
   *
   * @param string the string to be capitalized
   * @return the capitalized version of the string
   */
  public static String toCapital(String string) {
    return Ascii.toUpperCase(string.substring(0, 1)) + string.substring(1);
  }

  /**
   * This method checks if a string is capitalized
   *
   * @param string the string to be checked
   * @return true if the string is capitalized
   */
  public static boolean isCapital(String string) {
    Character first = string.charAt(0);
    return Character.isUpperCase(first);
  }

  /**
   * This method checks if a string has the form of a class path.
   *
   * @param potentialClassPath the string to be checked
   * @return true if the string is a class path
   */
  public static boolean isAClassPath(String potentialClassPath) {
    List<String> elements = Splitter.onPattern("\\.").splitToList(potentialClassPath);
    int elementsCount = elements.size();
    return elementsCount > 1
        && isCapital(elements.get(elementsCount - 1))
        // Classpaths cannot contain spaces!
        && elements.stream().noneMatch(s -> s.contains(" "));
  }

  /**
   * Given the name of a class in the @FullyQualifiedName, this method will create a synthetic class
   * for that class
   *
   * @param fullyName the fully-qualified name of the class
   * @return the corresponding instance of UnsolvedClass
   */
  public static UnsolvedClassOrInterface getSimpleSyntheticClassFromFullyQualifiedName(
      @FullyQualifiedName String fullyName) {
    if (!isAClassPath(fullyName)) {
      throw new RuntimeException(
          "Check with isAClassPath first before using"
              + " getSimpleSyntheticClassFromFullyQualifiedName. Non-classpath-like name: "
              + fullyName);
    }
    String className = fullyQualifiedToSimple(fullyName);
    String packageName = fullyName.replace("." + className, "");
    return new UnsolvedClassOrInterface(className, packageName);
  }

  /**
   * Checks whether a method call, invoked by a simple class name, is unsolved.
   *
   * @param method the method call to be examined
   * @return true if the method is unsolved and called by a simple class name, otherwise false
   */
  public boolean unsolvedAndCalledByASimpleClassName(MethodCallExpr method) {
    try {
      method.resolve();
      return false;
    } catch (Exception e) {
      Optional<Expression> callerExpression = method.getScope();
      if (callerExpression.isEmpty()) {
        return false;
      }
      String callerExpressionString = callerExpression.get().toString();
      return classAndPackageMap.containsKey(callerExpressionString)
          || looksLikeSimpleClassName(callerExpressionString);
    }
  }

  /**
   * Checks if the given string looks like it could be a simple class name. This is a coarse
   * approximation that should be avoided if possible, because it relies on Java convention instead
   * of semantics.
   *
   * @param name the purported name
   * @return true if it looks like a simple class name: it starts with an uppercase letter, has no
   *     dots, and is not all uppercase
   */
  private boolean looksLikeSimpleClassName(String name) {
    // this check is not very comprehensive, since a class can be in lowercase, and a method or
    // field can be in uppercase. But since this is without the jar paths, this is the best we can
    // do.
    return Character.isUpperCase(name.charAt(0))
        && name.indexOf('.') == -1
        && !name.toUpperCase(Locale.getDefault()).equals(name);
  }

  /**
   * Check whether a field, invoked by a simple class name, is unsolved
   *
   * @param field the field to be checked
   * @return true if the field is unsolved and invoked by a simple class name
   */
  public boolean unsolvedFieldCalledByASimpleClassName(FieldAccessExpr field) {
    try {
      field.resolve();
      return false;
    } catch (UnsolvedSymbolException | UnsupportedOperationException e) {
      String scopeAsString = field.getScope().toString();
      return classAndPackageMap.containsKey(scopeAsString)
          || looksLikeSimpleClassName(scopeAsString);
    }
  }

  /**
   * Returns the fully-qualified class name version of a method call invoked by a simple class name.
   *
   * @param method the method call invoked by a simple class name
   * @return the String representation of the method call with a fully-qualified class name
   */
  public String toFullyQualifiedCall(MethodCallExpr method) {
    if (!unsolvedAndCalledByASimpleClassName(method)) {
      throw new RuntimeException(
          "Before running convertSimpleCallToFullyQualifiedCall, check if the method call is called"
              + " by a simple class name with calledByASimpleClassName");
    }
    String methodCall = method.toString();
    String classCaller = method.getScope().get().toString();
    String packageOfClass = getPackageFromClassName(classCaller);
    return packageOfClass + "." + methodCall;
  }

  /**
   * This method checks if a method call is static method that is called by a qualified class name.
   * For example, for this call org.package.Class.methodFirst().methodSecond(), this method will
   * return true for "org.package.Class.methodFirst()", but not for
   * "org.package.Class.methodFirst().methodSecond()".
   *
   * @param method the method call to be checked
   * @return true if the method call is not simple and unsolved
   */
  public boolean isAnUnsolvedStaticMethodCalledByAQualifiedClassName(MethodCallExpr method) {
    try {
      method.resolve().getReturnType();
      return false;
    } catch (Exception e) {
      Optional<Expression> callerExpression = method.getScope();
      if (callerExpression.isEmpty()) {
        return false;
      }
      String callerToString = callerExpression.get().toString();
      return isAClassPath(callerToString);
    }
  }

  /**
   * This method checks if a field access expression is a qualified field signature. For example,
   * for this field access expression: org.package.Class.firstField.secondField, this method will
   * return true for "org.package.Class.firstField", but not for
   * "org.package.Class.firstField.secondField".
   *
   * @param field the field access expression to be checked
   * @return true if field is a qualified field signature
   */
  public boolean isAQualifiedFieldSignature(String field) {
    String caller = field.substring(0, field.lastIndexOf("."));
    return isAClassPath(caller);
  }

  /**
   * Creates a synthetic class corresponding to a static method call.
   *
   * @param methodCall the method call to be used as input, in string form. This _must_ be a
   *     fully-qualified static method call, or this method will throw.
   * @param methodArgTypes the types of the arguments of the method, as strings
   */
  public void updateClassSetWithQualifiedStaticMethodCall(
      String methodCall, List<String> methodArgTypes) {
    List<String> methodParts = methodParts(methodCall);
    updateClassSetWithQualifiedStaticMethodCallImpl(methodParts, methodArgTypes);
  }

  /**
   * Breaks apart a static, fully-qualified method call into its dot-separated parts. Helper method
   * for {@link #updateClassSetWithQualifiedStaticMethodCallImpl(List, List)}; should not be called
   * directly.
   *
   * @param methodCall a fully-qualified static method call
   * @return the list of the parts of the method call
   */
  private List<String> methodParts(String methodCall) {
    String methodCallWithoutParen = methodCall.substring(0, methodCall.indexOf('('));
    List<String> methodParts = Splitter.onPattern("[.]").splitToList(methodCallWithoutParen);
    int lengthMethodParts = methodParts.size();
    if (lengthMethodParts <= 2) {
      throw new RuntimeException(
          "Need to check the method call with unsolvedAndNotSimple before using"
              + " isAnUnsolvedStaticMethodCalledByAQualifiedClassName");
    }
    return methodParts;
  }

  /**
   * Creates a synthetic class corresponding to a static method call.
   *
   * @param method the method call to be used as input
   */
  public void updateClassSetWithStaticMethodCall(MethodCallExpr method) {
    String methodCall = method.toString();
    if (!isAnUnsolvedStaticMethodCalledByAQualifiedClassName(method)) {
      methodCall = toFullyQualifiedCall(method);
    }
    List<String> methodParts = methodParts(methodCall);
    String packageName = methodParts.get(0);
    List<String> methodArguments = getArgumentTypesFromMethodCall(method, packageName);
    updateClassSetWithQualifiedStaticMethodCallImpl(methodParts, methodArguments);
  }

  /**
   * Helper method for {@link #updateClassSetWithQualifiedStaticMethodCall(String, List)} and {@link
   * #updateClassSetWithStaticMethodCall(MethodCallExpr)}. You should always call one of those
   * instead.
   *
   * @param methodParts the parts of the method call
   * @param methodArgTypes the types of the arguments of the method call
   */
  private void updateClassSetWithQualifiedStaticMethodCallImpl(
      List<String> methodParts, List<String> methodArgTypes) {
    // As this code involves complex string operations, we'll use a method call as an example,
    // following its progression through the code.
    // Suppose this is our method call: com.example.MyClass.process()
    // At this point, our method call become: com.example.MyClass.process
    int lengthMethodParts = methodParts.size();
    StringBuilder returnTypeClassName = new StringBuilder(toCapital(methodParts.get(0)));
    StringBuilder packageName = new StringBuilder(methodParts.get(0));
    // According to the above example, methodName will be process
    String methodName = methodParts.get(lengthMethodParts - 1);
    @SuppressWarnings(
        "signature") // this className is from the second-to-last part of a fully-qualified method
    // call, which is the simple name of a class. In this case, it is MyClass.
    @ClassGetSimpleName String className = methodParts.get(lengthMethodParts - 2);
    // After this loop: returnTypeClassName will be ComExample, and packageName will be com.example
    for (int i = 1; i < lengthMethodParts - 2; i++) {
      returnTypeClassName.append(toCapital(methodParts.get(i)));
      packageName.append(".").append(methodParts.get(i));
    }
    // At this point, returnTypeClassName will be ComExampleMyClassProcessReturnType
    returnTypeClassName
        .append(toCapital(className))
        .append(toCapital(methodName))
        .append("ReturnType");
    // since returnTypeClassName is just a single long string without any dot in the middle, it will
    // be a simple name.
    @SuppressWarnings("signature")
    @ClassGetSimpleName String thisReturnType = returnTypeClassName.toString();
    UnsolvedClassOrInterface returnClass =
        new UnsolvedClassOrInterface(thisReturnType, packageName.toString());
    UnsolvedMethod newMethod = new UnsolvedMethod(methodName, thisReturnType, methodArgTypes);
    UnsolvedClassOrInterface classThatContainMethod =
        new UnsolvedClassOrInterface(className, packageName.toString());
    newMethod.setStatic();
    classThatContainMethod.addMethod(newMethod);
    syntheticMethodReturnTypeAndClass.put(thisReturnType, classThatContainMethod);
    @SuppressWarnings(
        "signature") // thisReturnType is a @ClassGetSimpleName, so combining it with the
    // packageName will give us the @FullyQualifiedName
    @FullyQualifiedName String returnTypeFullName = packageName + "." + thisReturnType;
    syntheticReturnTypes.add(returnTypeFullName);
    this.updateMissingClass(returnClass);
    this.updateMissingClass(classThatContainMethod);
  }

  /**
   * Creates a synthetic class corresponding to a static field called by a qualified class name.
   * Ensure to check with {@link #isAQualifiedFieldSignature(String)} before calling this method.
   *
   * @param fieldExpr the field access expression to be used as input. This field access expression
   *     must be in the form of a qualified class name
   * @param isStatic check whether the field is static
   * @param isFinal check whether the field is final
   */
  public void updateClassSetWithQualifiedFieldSignature(
      String fieldExpr, boolean isStatic, boolean isFinal) {
    // As this code involves complex string operations, we'll use a field access expression as an
    // example, following its progression through the code.
    // Suppose this is our field access expression: com.example.MyClass.myField
    List<String> fieldParts = Splitter.onPattern("[.]").splitToList(fieldExpr);
    int numOfFieldParts = fieldParts.size();
    if (numOfFieldParts <= 2) {
      throw new RuntimeException(
          "Need to check this field access expression with"
              + " isAnUnsolvedStaticFieldCalledByAQualifiedClassName before using this method");
    }
    // this is the synthetic type of the field
    StringBuilder fieldTypeClassName = new StringBuilder(toCapital(fieldParts.get(0)));
    StringBuilder packageName = new StringBuilder(fieldParts.get(0));
    // According to the above example, fieldName will be myField
    String fieldName = fieldParts.get(numOfFieldParts - 1);
    @SuppressWarnings(
        "signature") // this className is from the second-to-last part of a fully-qualified field
    // signature, which is the simple name of a class. In this case, it is MyClass.
    @ClassGetSimpleName String className = fieldParts.get(numOfFieldParts - 2);
    // After this loop: fieldTypeClassName will be ComExample, and packageName will be com.example
    for (int i = 1; i < numOfFieldParts - 2; i++) {
      fieldTypeClassName.append(toCapital(fieldParts.get(i)));
      packageName.append(".").append(fieldParts.get(i));
    }
    // At this point, fieldTypeClassName will be ComExampleMyClassMyFieldType
    fieldTypeClassName
        .append(toCapital(className))
        .append(toCapital(fieldName))
        .append("SyntheticType");
    // since fieldTypeClassName is just a single long string without any dot in the middle, it will
    // be a simple name.
    @SuppressWarnings("signature")
    @ClassGetSimpleName String thisFieldType = fieldTypeClassName.toString();
    UnsolvedClassOrInterface typeClass =
        new UnsolvedClassOrInterface(thisFieldType, packageName.toString());
    UnsolvedClassOrInterface classThatContainField =
        new UnsolvedClassOrInterface(className, packageName.toString());
    // at this point, fieldDeclaration will become "ComExampleMyClassMyFieldType myField"
    String fieldDeclaration = fieldTypeClassName + " " + fieldName;
    if (isFinal) {
      fieldDeclaration = "final " + fieldDeclaration;
    }
    if (isStatic) {
      // fieldDeclaration will become "static ComExampleMyClassMyFieldType myField = null;"
      fieldDeclaration = "static " + fieldDeclaration;
    }
    fieldDeclaration =
        setInitialValueForVariableDeclaration(fieldTypeClassName.toString(), fieldDeclaration);
    classThatContainField.addFields(fieldDeclaration);
    classAndPackageMap.put(thisFieldType, packageName.toString());
    classAndPackageMap.put(className, packageName.toString());
    syntheticTypeAndClass.put(thisFieldType, classThatContainField);
    this.updateMissingClass(typeClass);
    this.updateMissingClass(classThatContainField);
  }

  /**
   * Based on the Map returned by JavaTypeCorrect, this method updates the types of methods in
   * synthetic classes.
   *
   * @param typeToCorrect the Map to be analyzed
   * @return true if at least one synthetic type is updated
   */
  public boolean updateTypes(Map<String, String> typeToCorrect) {
    boolean atLeastOneTypeIsUpdated = false;
    for (String incorrectType : typeToCorrect.keySet()) {
      // update incorrectType if it is the type of a field in a synthetic class
      if (syntheticTypeAndClass.containsKey(incorrectType)) {
        UnsolvedClassOrInterface relatedClass = syntheticTypeAndClass.get(incorrectType);
        atLeastOneTypeIsUpdated |=
            updateTypeForSyntheticClasses(
                relatedClass.getClassName(),
                relatedClass.getPackageName(),
                true,
                incorrectType,
                typeToCorrect.get(incorrectType));
        continue;
      }
      UnsolvedClassOrInterface relatedClass = syntheticMethodReturnTypeAndClass.get(incorrectType);
      if (relatedClass != null) {
        atLeastOneTypeIsUpdated |=
            updateTypeForSyntheticClasses(
                relatedClass.getClassName(),
                relatedClass.getPackageName(),
                false,
                incorrectType,
                typeToCorrect.get(incorrectType));
      }
      // if the above condition is not met, then this incorrectType is a synthetic type for the
      // fields of the parent class rather than the return type of some methods
      else {
        for (UnsolvedClassOrInterface unsolClass : missingClass) {
          for (String parentClass : classAndItsParent.values()) {
            // TODO: should this also check that unsolClass's package name is
            // the correct one for the parent? Martin isn't sure how to do that here.
            if (unsolClass.getClassName().equals(parentClass)) {
              atLeastOneTypeIsUpdated |=
                  unsolClass.updateFieldByType(incorrectType, typeToCorrect.get(incorrectType));
              this.deleteOldSyntheticClass(unsolClass);
              this.createMissingClass(unsolClass);
            }
          }
        }
      }
    }
    return atLeastOneTypeIsUpdated;
  }

  /**
   * Based on the map returned by JavaTypeCorrect, this method corrects the extends/implements
   * clauses for synthetic classes as needed.
   *
   * @param typesToExtend the set of synthetic types that need to be updated
   * @return true if at least one synthetic type is updated.
   */
  public boolean updateTypesWithExtends(Map<String, String> typesToExtend) {
    boolean atLeastOneTypeIsUpdated = false;
    Set<UnsolvedClassOrInterface> modifiedClasses = new HashSet<>();

    for (String typeToExtend : typesToExtend.keySet()) {
      String extendedType = typesToExtend.get(typeToExtend);

      // Special case for types with the form Class<X>. In this case, the incompatibility
      // is in the type variable X (which is probably a synthetic class whose .class literal
      // is used by the target), not in Class itself.
      if (JavaLangUtils.bothAreJavaLangClass(typeToExtend, extendedType)) {
        // Remove the Class<>
        typeToExtend =
            typeToExtend.substring(typeToExtend.indexOf('<') + 1, typeToExtend.length() - 1);
        extendedType =
            extendedType.substring(extendedType.indexOf('<') + 1, extendedType.length() - 1);
      }
      if (extendedType.startsWith("? extends ")) {
        extendedType = extendedType.substring(10);
      }

      Iterator<UnsolvedClassOrInterface> iterator = missingClass.iterator();
      while (iterator.hasNext()) {
        UnsolvedClassOrInterface missedClass = iterator.next();
        // typeToExtend can be either a simple name or an FQN, due to the limitations
        // of Javac
        String missedClassBefore = missedClass.toString();
        boolean success = missedClass.extend(typeToExtend, extendedType, this);
        if (success) {
          iterator.remove();
          modifiedClasses.add(missedClass);
          this.deleteOldSyntheticClass(missedClass);
          this.createMissingClass(missedClass);
          // Only count an update if the text of the synthetic class changes, to avoid infinite
          // loops.
          atLeastOneTypeIsUpdated |= !missedClassBefore.equals(missedClass.toString());
        }
      }
    }

    missingClass.addAll(modifiedClasses);
    return atLeastOneTypeIsUpdated;
  }

  /**
   * Updates the types for fields or methods in a synthetic class.
   *
   * @param className The name of the synthetic class.
   * @param packageName The package of the synthetic class.
   * @param updateAField True if updating the type of a field, false to update the type of a method.
   * @param incorrectTypeName The name of the current incorrect type.
   * @param correctTypeName The name of the desired correct type.
   * @return true if the update is successful.
   */
  public boolean updateTypeForSyntheticClasses(
      String className,
      String packageName,
      boolean updateAField,
      String incorrectTypeName,
      String correctTypeName) {
    // Make sure that correctTypeName is fully qualified, so that we don't need to
    // add an import to the synthetic class.
    if (!isAClassPath(correctTypeName)
        && !JavaLangUtils.isJavaLangOrPrimitiveName(correctTypeName)) {
      // Cannot call getPackageFromClassName here, because correctTypeName
      // might be a type variable, and this method is called after the visitor finishes
      // running.
      String pkgName = classAndPackageMap.get(correctTypeName);
      if (pkgName != null) {
        correctTypeName = pkgName + "." + correctTypeName;
      }
    }

    boolean updatedSuccessfully = false;
    UnsolvedClassOrInterface classToSearch = new UnsolvedClassOrInterface(className, packageName);
    Iterator<UnsolvedClassOrInterface> iterator = missingClass.iterator();
    while (iterator.hasNext()) {
      UnsolvedClassOrInterface missedClass = iterator.next();
      // Class comparison is based on class name and package name only.
      if (missedClass.equals(classToSearch)) {
        iterator.remove(); // Remove the outdated version of this synthetic class from the list
        if (updateAField) {
          updatedSuccessfully |= missedClass.updateFieldByType(incorrectTypeName, correctTypeName);
        } else {
          updatedSuccessfully |=
              missedClass.updateMethodByReturnType(incorrectTypeName, correctTypeName);
        }
        missingClass.add(missedClass); // Add the modified missedClass back to the list
        this.deleteOldSyntheticClass(missedClass);
        this.createMissingClass(missedClass);
        // incorrectTypeName has to be synthetic, so it will be in the same package as the use
        String fullyQualifiedIncorrectTypeName =
            missedClass.getPackageName() + "." + incorrectTypeName;
        this.migrateType(fullyQualifiedIncorrectTypeName, correctTypeName);
        return updatedSuccessfully;
      }
    }
    throw new RuntimeException("Could not find the corresponding missing class!");
  }

  /**
   * If and only if synthetic classes exist for both input type names, this method migrates all the
   * content of the sythetic class for the incorrect type name to the synthetic class for the
   * correct type name. This avoid losing information gained about the incorrect type when we
   * correct types, which can otherwise lead to non-compilable outputs.
   *
   * @param incorrectTypeName the fully-qualified incorrect synthetic type
   * @param correctTypeName the fully-qualified correct name of the type
   */
  private void migrateType(String incorrectTypeName, String correctTypeName) {
    // This one may or may not be present. If it is not, exit early and do nothing.
    UnsolvedClassOrInterface correctType = getMissingClassWithQualifiedName(correctTypeName);
    if (correctType == null) {
      return;
    }

    // This one is guaranteed to be present.
    UnsolvedClassOrInterface incorrectType = getMissingClassWithQualifiedName(incorrectTypeName);
    if (incorrectType == null) {
      throw new RuntimeException("could not find a synthetic class matching " + incorrectTypeName);
    }

    updateMissingClassHelper(incorrectType, correctType);
  }

  /**
   * Finds the missing/unsolved class with the given fully-qualified name, if one exists. If there
   * isn't one, returns null.
   *
   * @param fqn a fully-qualified name
   * @return the unsolved class with that name, or null
   */
  private @Nullable UnsolvedClassOrInterface getMissingClassWithQualifiedName(String fqn) {
    for (UnsolvedClassOrInterface candidate : missingClass) {
      if (candidate.getQualifiedClassName().equals(fqn)) {
        return candidate;
      }
    }
    return null;
  }

  /**
   * Given the name of a class, this method will based on the map classAndItsParent to find the name
   * of the super class of the input class
   *
   * @param className the name of the class to be taken as the input
   * @return the name of the super class of the input class
   */
  public @ClassGetSimpleName String getParentClass(String className) {
    if (classAndItsParent.containsKey(className)) {
      return classAndItsParent.get(className);
    } else {
      throw new RuntimeException("Unfound parent for this class: " + className);
    }
  }

  /**
   * This indirection is here to make it easier to debug infinite loops. Never set gotException
   * directly, but instead call this function.
   */
  public void gotException() {
    if (DEBUG) {
      StackTraceElement[] stackTraceElements = Thread.currentThread().getStackTrace();
      System.out.println("setting gotException to true from: " + stackTraceElements[2]);
    }
    this.gotException = true;
  }
}<|MERGE_RESOLUTION|>--- conflicted
+++ resolved
@@ -1421,19 +1421,15 @@
       className = typeRawName;
       packageName = getPackageFromClassName(className);
     }
-<<<<<<< HEAD
 
     if (isTypeVar(className)) {
       // don't create synthetic classes for in-scope type variables
       return;
     }
 
-    classToUpdate = new UnsolvedClassOrInterface(className, packageName, false, isAnInterface);
-=======
     classToUpdate =
         new UnsolvedClassOrInterface(
             className, packageName, isInsideCatchBlockParameter, isAnInterface);
->>>>>>> e0471108
 
     classToUpdate.setNumberOfTypeVariables(numberOfArguments);
     classToUpdate.setPreferedTypeVariables(preferredTypeVariables);
