--- conflicted
+++ resolved
@@ -1971,13 +1971,10 @@
         parametersList.add(type.describe());
       } else if (type.isArray()) {
         parametersList.add(type.asArrayType().describe());
-<<<<<<< HEAD
       } else if (type.isNull()) {
         parametersList.add("java.lang.Object");
-=======
       } else if (type.isTypeVariable()) {
         parametersList.add(type.asTypeVariable().describe());
->>>>>>> 7f81f07e
       }
     }
     return parametersList;
