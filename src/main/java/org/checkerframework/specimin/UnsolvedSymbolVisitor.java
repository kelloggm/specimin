--- conflicted
+++ resolved
@@ -3343,32 +3343,7 @@
       String correctTypeName) {
     // Make sure that correctTypeName is fully qualified, so that we don't need to
     // add an import to the synthetic class.
-<<<<<<< HEAD
-    if (!isAClassPath(correctTypeName)
-        && !JavaLangUtils.isJavaLangOrPrimitiveName(correctTypeName)) {
-      // Cannot call getPackageFromClassName here, because correctTypeName
-      // might be a type variable, and this method is called after the visitor finishes
-      // running. So, to find the package name, we need to strip off any type modifiers
-      // (array brackets, type vars, etc) to just get the simple type name, and then
-      // look that up.
-      String correctSimpleTypeName = correctTypeName;
-      if (correctSimpleTypeName.contains("[")) {
-        correctSimpleTypeName =
-            correctSimpleTypeName.substring(0, correctSimpleTypeName.indexOf('['));
-      }
-      if (correctSimpleTypeName.contains("<")) {
-        correctSimpleTypeName =
-            correctSimpleTypeName.substring(0, correctSimpleTypeName.indexOf('<'));
-      }
-      String pkgName = classAndPackageMap.get(correctSimpleTypeName);
-      if (pkgName != null) {
-        correctTypeName = pkgName + "." + correctTypeName;
-      }
-    }
-
-=======
     correctTypeName = lookupFQNs(correctTypeName);
->>>>>>> be650f50
     boolean updatedSuccessfully = false;
     UnsolvedClassOrInterface classToSearch = new UnsolvedClassOrInterface(className, packageName);
     Iterator<UnsolvedClassOrInterface> iterator = missingClass.iterator();
