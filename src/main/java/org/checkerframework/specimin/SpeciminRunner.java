--- conflicted
+++ resolved
@@ -210,7 +210,6 @@
           break;
         }
 
-<<<<<<< HEAD
     // update the synthetic types by using error messages from javac.
     GetTypesFullNameVisitor getTypesFullNameVisitor = new GetTypesFullNameVisitor();
     for (CompilationUnit cu : parsedTargetFiles.values()) {
@@ -229,20 +228,7 @@
     // the type solver and the map of parsed target files.
     updateStaticSolver(root, jarPaths);
     for (String targetFile : targetFiles) {
-      parsedTargetFiles.put(targetFile, parseJavaFile(root, targetFile));
-=======
-        // in order for the newly updated files to be considered when solving symbols, we need to
-        // update the type solver and the map of parsed target files.
-        typeSolver =
-            new CombinedTypeSolver(
-                new ReflectionTypeSolver(), new JavaParserTypeSolver(new File(root)));
-        symbolSolver = new JavaSymbolSolver(typeSolver);
-        StaticJavaParser.getConfiguration().setSymbolResolver(symbolSolver);
-        for (String targetFile : targetFiles) {
           parsedTargetFiles.put(targetFile, parseJavaFile(root, targetFile));
-        }
-      }
->>>>>>> bbe5b93b
     }
 
     UnsolvedAnnotationRemoverVisitor annoRemover = new UnsolvedAnnotationRemoverVisitor(jarPaths);
